--- conflicted
+++ resolved
@@ -25,17 +25,13 @@
 
 logger.info('Using %s 3d backend.\n' % MNE_3D_BACKEND)
 
-<<<<<<< HEAD
-if MNE_3D_BACKEND == backends3D.mayavi:
-    from ._pysurfer_mayavi import _Renderer, _Projection  # lgtm # noqa: F401
-elif MNE_3D_BACKEND == backends3D.ipyvolume:
-    from ._ipyvolume import _Renderer  # lgtm # noqa: F401
-elif MNE_3D_BACKEND == backends3D.pyvista:
-    from ._pyvista import _Renderer, _Projection  # lgtm # noqa: F401
-=======
 _fromlist = ('_Renderer', '_Projection', '_close_all')
-_name_map = dict(mayavi='_pysurfer_mayavi', pyvista='_pyvista')
-if MNE_3D_BACKEND in VALID_3D_BACKENDS:
+_name_map = dict(
+    mayavi='_pysurfer_mayavi',
+    pyvista='_pyvista',
+    ipyvolume='_ipyvolume',
+)
+if MNE_3D_BACKEND in backends3D.keys():
     # This is (hopefully) the equivalent to:
     #    from ._whatever_name import ...
     _mod = importlib.__import__(
@@ -43,7 +39,6 @@
         level=1, fromlist=_fromlist)
     for key in _fromlist:
         locals()[key] = getattr(_mod, key)
->>>>>>> e1c4f0c1
 
 
 def set_3d_backend(backend_name):
