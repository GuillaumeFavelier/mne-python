--- conflicted
+++ resolved
@@ -77,36 +77,7 @@
                 tvtk.InteractorStyleTerrain()
 
     def mesh(self, x, y, z, triangles, color, opacity=1.0, shading=False,
-<<<<<<< HEAD
-             backface_culling=False, offset=None, **kwargs):
-        """Add a mesh in the scene.
-
-        Parameters
-        ----------
-        x: array, shape (n_vertices,)
-           The array containing the X component of the vertices.
-        y: array, shape (n_vertices,)
-           The array containing the Y component of the vertices.
-        z: array, shape (n_vertices,)
-           The array containing the Z component of the vertices.
-        triangles: array, shape (n_polygons, 3)
-           The array containing the indices of the polygons.
-        color: tuple
-            The color of the mesh: (red, green, blue).
-        opacity: float
-            The opacity of the mesh.
-        shading: bool
-            If True, enable the mesh shading.
-        backface_culling: bool
-            If True, enable backface culling on the mesh.
-        offset: float | None
-            Not used, for compatibility.
-        kwargs: args
-            The arguments to pass to triangular_mesh
-        """
-=======
              backface_culling=False, **kwargs):
->>>>>>> c4a83c5a
         with warnings.catch_warnings(record=True):  # traits
             surface = self.mlab.triangular_mesh(x, y, z, triangles,
                                                 color=color,
@@ -118,36 +89,7 @@
             return surface
 
     def contour(self, surface, scalars, contours, line_width=1.0, opacity=1.0,
-<<<<<<< HEAD
                 vmin=None, vmax=None, colormap=None, offset=None):
-        """Add a contour in the scene.
-
-        Parameters
-        ----------
-        surface: surface object
-            The mesh to use as support for contour.
-        scalars: ndarray, shape (n_vertices,)
-            The scalar valued associated to the vertices.
-        contours: int | list
-             Specifying a list of values will only give the requested contours.
-        line_width: float
-            The width of the lines.
-        opacity: float
-            The opacity of the contour.
-        vmin: float | None
-            vmin is used to scale the colormap.
-            If None, the min of the data will be used
-        vmax: float | None
-            vmax is used to scale the colormap.
-            If None, the max of the data will be used
-        colormap:
-            The colormap to use.
-        offset: float | None
-            Not used, for compatibility.
-        """
-=======
-                vmin=None, vmax=None, colormap=None):
->>>>>>> c4a83c5a
         mesh = _create_mesh_surf(surface, self.fig, scalars=scalars)
         with warnings.catch_warnings(record=True):  # traits
             cont = self.mlab.pipeline.contour_surface(
@@ -157,36 +99,7 @@
 
     def surface(self, surface, color=None, opacity=1.0,
                 vmin=None, vmax=None, colormap=None, scalars=None,
-<<<<<<< HEAD
                 backface_culling=False, offset=None):
-        """Add a surface in the scene.
-
-        Parameters
-        ----------
-        surface: surface object
-            The information describing the surface.
-        color: tuple
-            The color of the surface: (red, green, blue).
-        opacity: float
-            The opacity of the surface.
-        vmin: float | None
-            vmin is used to scale the colormap.
-            If None, the min of the data will be used
-        vmax: float | None
-            vmax is used to scale the colormap.
-            If None, the max of the data will be used
-        colormap:
-            The colormap to use.
-        scalars: ndarray, shape (n_vertices,)
-            The scalar valued associated to the vertices.
-        backface_culling: bool
-            If True, enable backface culling on the surface.
-        offset: float | None
-            Not used, for compatibility.
-        """
-=======
-                backface_culling=False):
->>>>>>> c4a83c5a
         # Make a solid surface
         mesh = _create_mesh_surf(surface, self.fig, scalars=scalars)
         with warnings.catch_warnings(record=True):  # traits
@@ -261,19 +174,6 @@
     def screenshot(self):
         with warnings.catch_warnings(record=True):  # traits
             return self.mlab.screenshot(self.fig)
-
-    def title(self, text, height, color=(1.0, 1.0, 1.0)):
-        """Add a title to the scene.
-
-        Parameters
-        ----------
-        title: str
-            The title of the scene.
-        height: float
-            The Y component to use as position of the text.
-        """
-        with warnings.catch_warnings(record=True):  # traits
-            self.mlab.title(text, height=height, color=color)
 
     def project(self, xyz, ch_names):
         xy = _3d_to_2d(self.fig, xyz)
