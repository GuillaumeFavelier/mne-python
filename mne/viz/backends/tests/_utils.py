--- conflicted
+++ resolved
@@ -28,7 +28,6 @@
         return False
 
 
-<<<<<<< HEAD
 def has_ipyvolume():
     """Check that ipyvolume is not installed."""
     try:
@@ -38,15 +37,9 @@
         return False
 
 
-skips_if_not_mayavi = pytest.mark.skipif(not(has_mayavi()),
-                                         reason='requires mayavi')
-skips_if_not_vtki = pytest.mark.skipif(not(has_vtki()),
-                                       reason='requires vtki')
-skips_if_not_ipyvolume = pytest.mark.skipif(not(has_ipyvolume()),
-                                            reason='requires ipyvolume')
-=======
 skips_if_not_mayavi = pytest.mark.skipif(
-    not has_mayavi(), reason='requires mayavi')
+    not(has_mayavi()), reason='requires mayavi')
 skips_if_not_pyvista = pytest.mark.skipif(
     not has_pyvista(), reason='requires pyvista')
->>>>>>> f26d8160
+skips_if_not_ipyvolume = pytest.mark.skipif(
+    not(has_ipyvolume()), reason='requires ipyvolume')