# Authors: Alexandre Gramfort <alexandre.gramfort@telecom-paristech.fr>
#          Eric Larson <larson.eric.d@gmail.com>
#          Joan Massich <mailsik@gmail.com>
#          Guillaume Favelier <guillaume.favelier@gmail.com>
#
# License: Simplified BSD

import os
import pytest
import importlib
import numpy as np
from mne.viz.backends.renderer import get_3d_backend
<<<<<<< HEAD
from mne.viz.backends.tests._utils import (skips_if_not_vispy,
                                           skips_if_not_mayavi)
from mne.utils import requires_mayavi

# from .._utils import DEFAULT_3D_BACKEND
DEFAULT_3D_BACKEND = 'mayavi'  # This should be done with the import

print(DEFAULT_3D_BACKEND)

# def test_no_env_variable():
#     print(get_config().keys())
#     assert 'MNE_3D_BACKEND' not in get_config(use_env=True)


@pytest.fixture
def backend_mocker():
    """Help to test set up 3d backend."""
    from mne.viz.backends import renderer
    assert renderer.MNE_3D_BACKEND == DEFAULT_3D_BACKEND  # just double-check
    del renderer.MNE_3D_BACKEND
    yield
    renderer.MNE_3D_BACKEND = DEFAULT_3D_BACKEND


@pytest.mark.parametrize('backend', [
    pytest.param('mayavi', marks=skips_if_not_mayavi),
    pytest.param('vispy', marks=skips_if_not_vispy),
    pytest.param('foo', marks=pytest.mark.xfail(raises=ValueError)),
])
def test_backend_enviroment_setup(backend, backend_mocker, monkeypatch):
    """Test set up 3d backend based on env."""
    monkeypatch.setenv("MNE_3D_BACKEND", backend)
    assert os.environ['MNE_3D_BACKEND'] == backend  # just double-check

=======
from mne.viz.backends.tests._utils import skips_if_not_mayavi

DEFAULT_3D_BACKEND = 'mayavi'  # This should be done with the import

print(DEFAULT_3D_BACKEND)


@pytest.fixture
def backend_mocker():
    """Help to test set up 3d backend."""
    from mne.viz.backends import renderer
    assert renderer.MNE_3D_BACKEND == DEFAULT_3D_BACKEND  # just double-check
    del renderer.MNE_3D_BACKEND
    yield
    renderer.MNE_3D_BACKEND = DEFAULT_3D_BACKEND


@pytest.mark.parametrize('backend', [
    pytest.param('mayavi', marks=skips_if_not_mayavi),
    pytest.param('foo', marks=pytest.mark.xfail(raises=ValueError)),
])
def test_backend_environment_setup(backend, backend_mocker, monkeypatch):
    """Test set up 3d backend based on env."""
    monkeypatch.setenv("MNE_3D_BACKEND", backend)
    assert os.environ['MNE_3D_BACKEND'] == backend  # just double-check

    # reload the renderer to check if the 3d backend selection by
    # environment variable has been updated correctly
>>>>>>> 55ac67e0
    from mne.viz.backends import renderer
    importlib.reload(renderer)
    assert renderer.MNE_3D_BACKEND == backend
    assert get_3d_backend() == backend


<<<<<<< HEAD
@requires_mayavi
=======
>>>>>>> 55ac67e0
def test_3d_backend(backends_3d):
    """Test default plot."""
    from mne.viz.backends.renderer import _Renderer

    # set data
    win_size = (600, 600)
    win_color = (0, 0, 0)

    tet_size = 1.0
    tet_x = np.array([0, tet_size, 0, 0])
    tet_y = np.array([0, 0, tet_size, 0])
    tet_z = np.array([0, 0, 0, tet_size])
    tet_indices = np.array([[0, 1, 2],
                            [0, 1, 3],
                            [0, 2, 3],
                            [1, 2, 3]])
    tet_color = (1, 1, 1)

    sph_center = np.column_stack((tet_x, tet_y, tet_z))
    sph_color = (1, 0, 0)
    sph_scale = tet_size / 3.0

    ct_scalars = np.array([0.0, 0.0, 0.0, 1.0])
    ct_levels = [0.2, 0.4, 0.6, 0.8]
    ct_surface = {
        "rr": sph_center,
        "tris": tet_indices
    }

    qv_mode = "arrow"
    qv_color = (0, 0, 1)
    qv_scale = tet_size / 2.0
    qv_center = np.array([np.mean((sph_center[va, :],
                                   sph_center[vb, :],
                                   sph_center[vc, :]), axis=0)
                         for (va, vb, vc) in tet_indices])
    center = np.mean(qv_center, axis=0)
    qv_dir = qv_center - center
    qv_scale_mode = 'scalar'
    qv_scalars = np.linspace(1.0, 2.0, 4)

    txt_x = 0.0
    txt_y = 0.0
    txt_text = "renderer"
    txt_width = 1.0

    cam_distance = 5 * tet_size

    # init scene
    renderer = _Renderer(size=win_size, bgcolor=win_color)
    renderer.set_interactive()

    # use mesh
    renderer.mesh(x=tet_x, y=tet_y, z=tet_z,
                  triangles=tet_indices,
                  color=tet_color)

    # use contour
    renderer.contour(surface=ct_surface, scalars=ct_scalars,
                     contours=ct_levels)

    # use sphere
    renderer.sphere(center=sph_center, color=sph_color,
                    scale=sph_scale)

    # use quiver3d
    renderer.quiver3d(x=qv_center[:, 0],
                      y=qv_center[:, 1],
                      z=qv_center[:, 2],
                      u=qv_dir[:, 0],
                      v=qv_dir[:, 1],
                      w=qv_dir[:, 2],
                      color=qv_color,
                      scale=qv_scale,
                      scale_mode=qv_scale_mode,
                      scalars=qv_scalars,
                      mode=qv_mode)

    # use text
    renderer.text(x=txt_x, y=txt_y, text=txt_text, width=txt_width)
    renderer.set_camera(azimuth=180.0, elevation=90.0,
                        distance=cam_distance,
                        focalpoint=center)
    renderer.show()<|MERGE_RESOLUTION|>--- conflicted
+++ resolved
@@ -10,43 +10,8 @@
 import importlib
 import numpy as np
 from mne.viz.backends.renderer import get_3d_backend
-<<<<<<< HEAD
 from mne.viz.backends.tests._utils import (skips_if_not_vispy,
                                            skips_if_not_mayavi)
-from mne.utils import requires_mayavi
-
-# from .._utils import DEFAULT_3D_BACKEND
-DEFAULT_3D_BACKEND = 'mayavi'  # This should be done with the import
-
-print(DEFAULT_3D_BACKEND)
-
-# def test_no_env_variable():
-#     print(get_config().keys())
-#     assert 'MNE_3D_BACKEND' not in get_config(use_env=True)
-
-
-@pytest.fixture
-def backend_mocker():
-    """Help to test set up 3d backend."""
-    from mne.viz.backends import renderer
-    assert renderer.MNE_3D_BACKEND == DEFAULT_3D_BACKEND  # just double-check
-    del renderer.MNE_3D_BACKEND
-    yield
-    renderer.MNE_3D_BACKEND = DEFAULT_3D_BACKEND
-
-
-@pytest.mark.parametrize('backend', [
-    pytest.param('mayavi', marks=skips_if_not_mayavi),
-    pytest.param('vispy', marks=skips_if_not_vispy),
-    pytest.param('foo', marks=pytest.mark.xfail(raises=ValueError)),
-])
-def test_backend_enviroment_setup(backend, backend_mocker, monkeypatch):
-    """Test set up 3d backend based on env."""
-    monkeypatch.setenv("MNE_3D_BACKEND", backend)
-    assert os.environ['MNE_3D_BACKEND'] == backend  # just double-check
-
-=======
-from mne.viz.backends.tests._utils import skips_if_not_mayavi
 
 DEFAULT_3D_BACKEND = 'mayavi'  # This should be done with the import
 
@@ -65,6 +30,7 @@
 
 @pytest.mark.parametrize('backend', [
     pytest.param('mayavi', marks=skips_if_not_mayavi),
+    pytest.param('vispy', marks=skips_if_not_vispy),
     pytest.param('foo', marks=pytest.mark.xfail(raises=ValueError)),
 ])
 def test_backend_environment_setup(backend, backend_mocker, monkeypatch):
@@ -74,17 +40,12 @@
 
     # reload the renderer to check if the 3d backend selection by
     # environment variable has been updated correctly
->>>>>>> 55ac67e0
     from mne.viz.backends import renderer
     importlib.reload(renderer)
     assert renderer.MNE_3D_BACKEND == backend
     assert get_3d_backend() == backend
 
 
-<<<<<<< HEAD
-@requires_mayavi
-=======
->>>>>>> 55ac67e0
 def test_3d_backend(backends_3d):
     """Test default plot."""
     from mne.viz.backends.renderer import _Renderer
