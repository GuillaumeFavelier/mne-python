# Authors: Alexandre Gramfort <alexandre.gramfort@telecom-paristech.fr>
#          Eric Larson <larson.eric.d@gmail.com>
#          Joan Massich <mailsik@gmail.com>
#          Guillaume Favelier <guillaume.favelier@gmail.com>
#
# License: Simplified BSD

import os
import pytest
import importlib
import numpy as np
from mne.viz.backends.renderer import get_3d_backend
from mne.viz.backends.tests._utils import (skips_if_not_mayavi,
<<<<<<< HEAD
                                           skips_if_not_vtki,
                                           skips_if_not_vispy)
=======
                                           skips_if_not_pyvista)
>>>>>>> f26d8160

DEFAULT_3D_BACKEND = 'mayavi'  # This should be done with the import

print(DEFAULT_3D_BACKEND)


@pytest.fixture
def backend_mocker():
    """Help to test set up 3d backend."""
    from mne.viz.backends import renderer
    assert renderer.MNE_3D_BACKEND == DEFAULT_3D_BACKEND  # just double-check
    del renderer.MNE_3D_BACKEND
    yield
    renderer.MNE_3D_BACKEND = DEFAULT_3D_BACKEND


@pytest.mark.parametrize('backend', [
    pytest.param('mayavi', marks=skips_if_not_mayavi),
<<<<<<< HEAD
    pytest.param('vtki', marks=skips_if_not_vtki),
    pytest.param('vispy', marks=skips_if_not_vispy),
=======
    pytest.param('pyvista', marks=skips_if_not_pyvista),
>>>>>>> f26d8160
    pytest.param('foo', marks=pytest.mark.xfail(raises=ValueError)),
])
def test_backend_environment_setup(backend, backend_mocker, monkeypatch):
    """Test set up 3d backend based on env."""
    monkeypatch.setenv("MNE_3D_BACKEND", backend)
    assert os.environ['MNE_3D_BACKEND'] == backend  # just double-check

    # reload the renderer to check if the 3d backend selection by
    # environment variable has been updated correctly
    from mne.viz.backends import renderer
    importlib.reload(renderer)
    assert renderer.MNE_3D_BACKEND == backend
    assert get_3d_backend() == backend


def test_3d_backend(backends_3d):
    """Test default plot."""
    from mne.viz.backends.renderer import _Renderer

    # set data
    win_size = (600, 600)
    win_color = (0, 0, 0)

    tet_size = 1.0
    tet_x = np.array([0, tet_size, 0, 0])
    tet_y = np.array([0, 0, tet_size, 0])
    tet_z = np.array([0, 0, 0, tet_size])
    tet_indices = np.array([[0, 1, 2],
                            [0, 1, 3],
                            [0, 2, 3],
                            [1, 2, 3]])
    tet_color = (1, 1, 1)

    sph_center = np.column_stack((tet_x, tet_y, tet_z))
    sph_color = (1, 0, 0)
    sph_scale = tet_size / 3.0

    ct_scalars = np.array([0.0, 0.0, 0.0, 1.0])
    ct_levels = [0.2, 0.4, 0.6, 0.8]
    ct_surface = {
        "rr": sph_center,
        "tris": tet_indices
    }

    qv_mode = "arrow"
    qv_color = (0, 0, 1)
    qv_scale = tet_size / 2.0
    qv_center = np.array([np.mean((sph_center[va, :],
                                   sph_center[vb, :],
                                   sph_center[vc, :]), axis=0)
                         for (va, vb, vc) in tet_indices])
    center = np.mean(qv_center, axis=0)
    qv_dir = qv_center - center
    qv_scale_mode = 'scalar'
    qv_scalars = np.linspace(1.0, 2.0, 4)

    txt_x = 0.0
    txt_y = 0.0
    txt_text = "renderer"
    txt_width = 1.0

    cam_distance = 5 * tet_size

    # init scene
    renderer = _Renderer(size=win_size, bgcolor=win_color)
    renderer.set_interactive()

    # use mesh
    renderer.mesh(x=tet_x, y=tet_y, z=tet_z,
                  triangles=tet_indices,
                  color=tet_color)

    # use contour
    renderer.contour(surface=ct_surface, scalars=ct_scalars,
                     contours=ct_levels)

    # use sphere
    renderer.sphere(center=sph_center, color=sph_color,
                    scale=sph_scale)

    # use quiver3d
    renderer.quiver3d(x=qv_center[:, 0],
                      y=qv_center[:, 1],
                      z=qv_center[:, 2],
                      u=qv_dir[:, 0],
                      v=qv_dir[:, 1],
                      w=qv_dir[:, 2],
                      color=qv_color,
                      scale=qv_scale,
                      scale_mode=qv_scale_mode,
                      scalars=qv_scalars,
                      mode=qv_mode)

    # use text
    renderer.text(x=txt_x, y=txt_y, text=txt_text, width=txt_width)
    renderer.set_camera(azimuth=180.0, elevation=90.0,
                        distance=cam_distance,
                        focalpoint=center)
    renderer.show()<|MERGE_RESOLUTION|>--- conflicted
+++ resolved
@@ -11,12 +11,8 @@
 import numpy as np
 from mne.viz.backends.renderer import get_3d_backend
 from mne.viz.backends.tests._utils import (skips_if_not_mayavi,
-<<<<<<< HEAD
-                                           skips_if_not_vtki,
+                                           skips_if_not_pyvista,
                                            skips_if_not_vispy)
-=======
-                                           skips_if_not_pyvista)
->>>>>>> f26d8160
 
 DEFAULT_3D_BACKEND = 'mayavi'  # This should be done with the import
 
@@ -35,12 +31,8 @@
 
 @pytest.mark.parametrize('backend', [
     pytest.param('mayavi', marks=skips_if_not_mayavi),
-<<<<<<< HEAD
-    pytest.param('vtki', marks=skips_if_not_vtki),
+    pytest.param('pyvista', marks=skips_if_not_pyvista),
     pytest.param('vispy', marks=skips_if_not_vispy),
-=======
-    pytest.param('pyvista', marks=skips_if_not_pyvista),
->>>>>>> f26d8160
     pytest.param('foo', marks=pytest.mark.xfail(raises=ValueError)),
 ])
 def test_backend_environment_setup(backend, backend_mocker, monkeypatch):
