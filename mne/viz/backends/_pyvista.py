--- conflicted
+++ resolved
@@ -128,6 +128,7 @@
 
     def __init__(self, fig=None, size=(600, 600), bgcolor='black',
                  name="PyVista Scene", show=False, shape=(1, 1)):
+        from .renderer import MNE_3D_BACKEND_TESTING
         figure = _Figure(show=show, title=name, size=size, shape=shape,
                          background_color=bgcolor, notebook=None)
         self.font_family = "arial"
@@ -151,13 +152,9 @@
 
         with warnings.catch_warnings():
             warnings.filterwarnings("ignore", category=FutureWarning)
-<<<<<<< HEAD
-=======
             if MNE_3D_BACKEND_TESTING:
-                self.figure.plotter_class = Plotter
                 self.figure.smooth_shading = False
                 self.tube_n_sides = 3
->>>>>>> 282754ec
             with _disabled_depth_peeling():
                 self.plotter = self.figure.build()
             self.plotter.hide_axes()
@@ -165,15 +162,11 @@
                 self.plotter.default_camera_tool_bar.close()
             if hasattr(self.plotter, "saved_cameras_tool_bar"):
                 self.plotter.saved_cameras_tool_bar.close()
-<<<<<<< HEAD
-            _enable_aa(self.figure, self.plotter)
+            if not MNE_3D_BACKEND_TESTING:
+                _enable_aa(self.figure, self.plotter)
         if isinstance(size, int):
             size = (size, size)
         self.plotter.interactor.setMinimumSize(size[0], size[1])
-=======
-            if not MNE_3D_BACKEND_TESTING:
-                _enable_aa(self.figure, self.plotter)
->>>>>>> 282754ec
 
     def subplot(self, x, y):
         from .renderer import MNE_3D_BACKEND_TESTING
