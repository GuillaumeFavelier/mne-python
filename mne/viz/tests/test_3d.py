# Authors: Alexandre Gramfort <alexandre.gramfort@telecom-paristech.fr>
#          Denis Engemann <denis.engemann@gmail.com>
#          Martin Luessi <mluessi@nmr.mgh.harvard.edu>
#          Eric Larson <larson.eric.d@gmail.com>
#          Mainak Jas <mainak@neuro.hut.fi>
#          Mark Wronkiewicz <wronk.mark@gmail.com>
#
# License: Simplified BSD

import os.path as op

import numpy as np
import pytest
import matplotlib.pyplot as plt

from mne import (make_field_map, pick_channels_evoked, read_evokeds,
                 read_trans, read_dipole, SourceEstimate, VectorSourceEstimate,
                 VolSourceEstimate, make_sphere_model, use_coil_def,
                 setup_volume_source_space, read_forward_solution,
                 VolVectorSourceEstimate)
from mne.io import read_raw_ctf, read_raw_bti, read_raw_kit, read_info
from mne.io.meas_info import write_dig
from mne.io.pick import pick_info
from mne.io.constants import FIFF
from mne.viz import (plot_sparse_source_estimates, plot_source_estimates,
                     snapshot_brain_montage, plot_head_positions,
                     plot_alignment, plot_volume_source_estimates,
                     get_3d_backend)
from mne.viz.utils import _fake_click
from mne.utils import (requires_mayavi, requires_pysurfer, run_tests_if_main,
                       _import_mlab, requires_nibabel, check_version,
                       traits_test, requires_version)
from mne.datasets import testing
from mne.source_space import read_source_spaces
from mne.bem import read_bem_solution, read_bem_surfaces


data_dir = testing.data_path(download=False)
subjects_dir = op.join(data_dir, 'subjects')
trans_fname = op.join(data_dir, 'MEG', 'sample',
                      'sample_audvis_trunc-trans.fif')
src_fname = op.join(data_dir, 'subjects', 'sample', 'bem',
                    'sample-oct-6-src.fif')
dip_fname = op.join(data_dir, 'MEG', 'sample', 'sample_audvis_trunc_set1.dip')
ctf_fname = op.join(data_dir, 'CTF', 'testdata_ctf.ds')

io_dir = op.join(op.abspath(op.dirname(__file__)), '..', '..', 'io')
base_dir = op.join(io_dir, 'tests', 'data')
evoked_fname = op.join(base_dir, 'test-ave.fif')

fwd_fname = op.join(data_dir, 'MEG', 'sample',
                    'sample_audvis_trunc-meg-vol-7-fwd.fif')

base_dir = op.join(io_dir, 'bti', 'tests', 'data')
pdf_fname = op.join(base_dir, 'test_pdf_linux')
config_fname = op.join(base_dir, 'test_config_linux')
hs_fname = op.join(base_dir, 'test_hs_linux')
sqd_fname = op.join(io_dir, 'kit', 'tests', 'data', 'test.sqd')

coil_3d = """# custom cube coil def
1   9999    1   8  3e-03  0.000e+00     "QuSpin ZFOPM 3mm cube"
  0.1250 -0.750e-03 -0.750e-03 -0.750e-03  0.000  0.000  1.000
  0.1250 -0.750e-03  0.750e-03 -0.750e-03  0.000  0.000  1.000
  0.1250  0.750e-03 -0.750e-03 -0.750e-03  0.000  0.000  1.000
  0.1250  0.750e-03  0.750e-03 -0.750e-03  0.000  0.000  1.000
  0.1250 -0.750e-03 -0.750e-03  0.750e-03  0.000  0.000  1.000
  0.1250 -0.750e-03  0.750e-03  0.750e-03  0.000  0.000  1.000
  0.1250  0.750e-03 -0.750e-03  0.750e-03  0.000  0.000  1.000
  0.1250  0.750e-03  0.750e-03  0.750e-03  0.000  0.000  1.000
"""


def test_plot_head_positions():
    """Test plotting of head positions."""
    info = read_info(evoked_fname)
    pos = np.random.RandomState(0).randn(4, 10)
    pos[:, 0] = np.arange(len(pos))
    destination = (0., 0., 0.04)
    with pytest.warns(None):  # old MPL will cause a warning
        plot_head_positions(pos)
        if check_version('matplotlib', '1.4'):
            plot_head_positions(pos, mode='field', info=info,
                                destination=destination)
        else:
            pytest.raises(RuntimeError, plot_head_positions, pos, mode='field',
                          info=info, destination=destination)
        plot_head_positions([pos, pos])  # list support
        pytest.raises(ValueError, plot_head_positions, ['pos'])
        pytest.raises(ValueError, plot_head_positions, pos[:, :9])
    pytest.raises(ValueError, plot_head_positions, pos, 'foo')
    with pytest.raises(ValueError, match='shape'):
        with pytest.warns(None):  # old mpl no viridis warning
            plot_head_positions(pos, axes=1.)
    plt.close('all')


@testing.requires_testing_data
@requires_pysurfer
@traits_test
def test_plot_sparse_source_estimates(backends_3d):
    """Test plotting of (sparse) source estimates."""
    backend_name = get_3d_backend()
    sample_src = read_source_spaces(src_fname)

    # dense version
    vertices = [s['vertno'] for s in sample_src]
    n_time = 5
    n_verts = sum(len(v) for v in vertices)
    stc_data = np.zeros((n_verts * n_time))
    stc_size = stc_data.size
    stc_data[(np.random.rand(stc_size // 20) * stc_size).astype(int)] = \
        np.random.RandomState(0).rand(stc_data.size // 20)
    stc_data.shape = (n_verts, n_time)
    stc = SourceEstimate(stc_data, vertices, 1, 1)

    colormap = 'mne_analyze'
    plot_source_estimates(stc, 'sample', colormap=colormap,
                          background=(1, 1, 0),
                          subjects_dir=subjects_dir, colorbar=True,
                          clim='auto')
    pytest.raises(TypeError, plot_source_estimates, stc, 'sample',
                  figure='foo', hemi='both', clim='auto',
                  subjects_dir=subjects_dir)

    # now do sparse version
    vertices = sample_src[0]['vertno']
    inds = [111, 333]
    stc_data = np.zeros((len(inds), n_time))
    stc_data[0, 1] = 1.
    stc_data[1, 4] = 2.
    vertices = [vertices[inds], np.empty(0, dtype=np.int)]
    stc = SourceEstimate(stc_data, vertices, 1, 1)
    surf = plot_sparse_source_estimates(sample_src, stc, bgcolor=(1, 1, 1),
                                        opacity=0.5, high_resolution=False)
    if backend_name == 'mayavi':
        import mayavi  # noqa: F401 analysis:ignore
        assert isinstance(surf, mayavi.modules.surface.Surface)


@testing.requires_testing_data
@traits_test
<<<<<<< HEAD
@requires_mayavi
=======
>>>>>>> 55ac67e0
def test_plot_evoked_field(backends_3d):
    """Test plotting evoked field."""
    backend_name = get_3d_backend()
    evoked = read_evokeds(evoked_fname, condition='Left Auditory',
                          baseline=(-0.2, 0.0))
    evoked = pick_channels_evoked(evoked, evoked.ch_names[::10])  # speed
    for t in ['meg', None]:
        with pytest.warns(RuntimeWarning, match='projection'):
            maps = make_field_map(evoked, trans_fname, subject='sample',
                                  subjects_dir=subjects_dir, n_jobs=1,
                                  ch_type=t)
        fig = evoked.plot_field(maps, time=0.1)
        if backend_name == 'mayavi':
            import mayavi  # noqa: F401 analysis:ignore
            assert isinstance(fig, mayavi.core.scene.Scene)


@testing.requires_testing_data
@traits_test
<<<<<<< HEAD
@requires_mayavi
@pytest.mark.timeout(120)
@pytest.mark.slowtest
=======
>>>>>>> 55ac67e0
def test_plot_alignment(tmpdir, backends_3d):
    """Test plotting of -trans.fif files and MEG sensor layouts."""
    backend_name = get_3d_backend()
    # generate fiducials file for testing
    tempdir = str(tmpdir)
    fiducials_path = op.join(tempdir, 'fiducials.fif')
    fid = [{'coord_frame': 5, 'ident': 1, 'kind': 1,
            'r': [-0.08061612, -0.02908875, -0.04131077]},
           {'coord_frame': 5, 'ident': 2, 'kind': 1,
            'r': [0.00146763, 0.08506715, -0.03483611]},
           {'coord_frame': 5, 'ident': 3, 'kind': 1,
            'r': [0.08436285, -0.02850276, -0.04127743]}]
    write_dig(fiducials_path, fid, 5)

    if backend_name == 'mayavi':
        mlab = _import_mlab()
    evoked = read_evokeds(evoked_fname)[0]
    sample_src = read_source_spaces(src_fname)
    bti = read_raw_bti(pdf_fname, config_fname, hs_fname, convert=True,
                       preload=False).info
    infos = dict(
        Neuromag=evoked.info,
        CTF=read_raw_ctf(ctf_fname).info,
        BTi=bti,
        KIT=read_raw_kit(sqd_fname).info,
    )
    for system, info in infos.items():
        meg = ['helmet', 'sensors']
        if system == 'KIT':
            meg.append('ref')
        plot_alignment(info, trans_fname, subject='sample',
                       subjects_dir=subjects_dir, meg=meg)
        if backend_name == 'mayavi':
            mlab.close(all=True)
    # KIT ref sensor coil def is defined
    if backend_name == 'mayavi':
        mlab.close(all=True)
    info = infos['Neuromag']
    pytest.raises(TypeError, plot_alignment, 'foo', trans_fname,
                  subject='sample', subjects_dir=subjects_dir)
    pytest.raises(OSError, plot_alignment, info, trans_fname,
                  subject='sample', subjects_dir=subjects_dir, src='foo')
    pytest.raises(ValueError, plot_alignment, info, trans_fname,
                  subject='fsaverage', subjects_dir=subjects_dir,
                  src=sample_src)
    sample_src.plot(subjects_dir=subjects_dir, head=True, skull=True,
                    brain='white')
    if backend_name == 'mayavi':
        mlab.close(all=True)
    # no-head version
    if backend_name == 'mayavi':
        mlab.close(all=True)
    # all coord frames
    pytest.raises(ValueError, plot_alignment, info)
    plot_alignment(info, surfaces=[])
    for coord_frame in ('meg', 'head', 'mri'):
        plot_alignment(info, meg=['helmet', 'sensors'], dig=True,
                       coord_frame=coord_frame, trans=trans_fname,
                       subject='sample', mri_fiducials=fiducials_path,
                       subjects_dir=subjects_dir, src=src_fname)
        if backend_name == 'mayavi':
            mlab.close(all=True)
    # EEG only with strange options
    evoked_eeg_ecog_seeg = evoked.copy().pick_types(meg=False, eeg=True)
    evoked_eeg_ecog_seeg.info['projs'] = []  # "remove" avg proj
    evoked_eeg_ecog_seeg.set_channel_types({'EEG 001': 'ecog',
                                            'EEG 002': 'seeg'})
    with pytest.warns(RuntimeWarning, match='Cannot plot MEG'):
        plot_alignment(evoked_eeg_ecog_seeg.info, subject='sample',
                       trans=trans_fname, subjects_dir=subjects_dir,
                       surfaces=['white', 'outer_skin', 'outer_skull'],
                       meg=['helmet', 'sensors'],
                       eeg=['original', 'projected'], ecog=True, seeg=True)
    if backend_name == 'mayavi':
        mlab.close(all=True)

    sphere = make_sphere_model(info=evoked.info, r0='auto',
                               head_radius='auto')
    bem_sol = read_bem_solution(op.
                                join(subjects_dir, 'sample', 'bem',
                                     'sample-1280-1280-1280-bem-sol.fif'))
    bem_surfs = read_bem_surfaces(op.join(subjects_dir, 'sample', 'bem',
                                          'sample-1280-1280-1280-bem.fif'))
    sample_src[0]['coord_frame'] = 4  # hack for coverage
    plot_alignment(info, subject='sample', eeg='projected',
                   meg='helmet', bem=sphere, dig=True,
                   surfaces=['brain', 'inner_skull', 'outer_skull',
                             'outer_skin'])
    plot_alignment(info, trans_fname, subject='sample', meg='helmet',
                   subjects_dir=subjects_dir, eeg='projected', bem=sphere,
                   surfaces=['head', 'brain'], src=sample_src)
    assert all(surf['coord_frame'] == FIFF.FIFFV_COORD_MRI
               for surf in bem_sol['surfs'])
    plot_alignment(info, trans_fname, subject='sample', meg=[],
                   subjects_dir=subjects_dir, bem=bem_sol, eeg=True,
                   surfaces=['head', 'inflated', 'outer_skull',
                             'inner_skull'])
    assert all(surf['coord_frame'] == FIFF.FIFFV_COORD_MRI
               for surf in bem_sol['surfs'])
    plot_alignment(info, trans_fname, subject='sample',
                   meg=True, subjects_dir=subjects_dir,
                   surfaces=['head', 'inner_skull'], bem=bem_surfs)
    sphere = make_sphere_model('auto', 'auto', evoked.info)
    src = setup_volume_source_space(sphere=sphere)
    plot_alignment(info, eeg='projected', meg='helmet', bem=sphere,
                   src=src, dig=True, surfaces=['brain', 'inner_skull',
                                                'outer_skull',
                                                'outer_skin'])
    sphere = make_sphere_model('auto', None, evoked.info)  # one layer
    # no info is permitted
    fig = plot_alignment(trans=trans_fname, subject='sample', meg=False,
                         coord_frame='mri', subjects_dir=subjects_dir,
                         surfaces=['brain'], bem=sphere, show_axes=True)
    if backend_name == 'mayavi':
        import mayavi  # noqa: F401 analysis:ignore
        assert isinstance(fig, mayavi.core.scene.Scene)

    # 3D coil with no defined draw (ConvexHull)
    info_cube = pick_info(info, [0])
    info['dig'] = None
    info_cube['chs'][0]['coil_type'] = 9999
    with pytest.raises(RuntimeError, match='coil definition not found'):
        plot_alignment(info_cube, meg='sensors', surfaces=())
    coil_def_fname = op.join(tempdir, 'temp')
    with open(coil_def_fname, 'w') as fid:
        fid.write(coil_3d)
    with use_coil_def(coil_def_fname):
        plot_alignment(info_cube, meg='sensors', surfaces=(), dig=True)

    # one layer bem with skull surfaces:
    pytest.raises(ValueError, plot_alignment, info=info, trans=trans_fname,
                  subject='sample', subjects_dir=subjects_dir,
                  surfaces=['brain', 'head', 'inner_skull'], bem=sphere)
    # wrong eeg value:
    pytest.raises(ValueError, plot_alignment, info=info, trans=trans_fname,
                  subject='sample', subjects_dir=subjects_dir, eeg='foo')
    # wrong meg value:
    pytest.raises(ValueError, plot_alignment, info=info, trans=trans_fname,
                  subject='sample', subjects_dir=subjects_dir, meg='bar')
    # multiple brain surfaces:
    pytest.raises(ValueError, plot_alignment, info=info, trans=trans_fname,
                  subject='sample', subjects_dir=subjects_dir,
                  surfaces=['white', 'pial'])
    pytest.raises(TypeError, plot_alignment, info=info, trans=trans_fname,
                  subject='sample', subjects_dir=subjects_dir,
                  surfaces=[1])
    pytest.raises(ValueError, plot_alignment, info=info, trans=trans_fname,
                  subject='sample', subjects_dir=subjects_dir,
                  surfaces=['foo'])
    if backend_name == 'mayavi':
        mlab.close(all=True)


@testing.requires_testing_data
@requires_pysurfer
@requires_mayavi
@traits_test
def test_limits_to_control_points():
    """Test functionality for determining control points."""
    sample_src = read_source_spaces(src_fname)
    kwargs = dict(subjects_dir=subjects_dir, smoothing_steps=1)

    vertices = [s['vertno'] for s in sample_src]
    n_time = 5
    n_verts = sum(len(v) for v in vertices)
    stc_data = np.random.RandomState(0).rand((n_verts * n_time))
    stc_data.shape = (n_verts, n_time)
    stc = SourceEstimate(stc_data, vertices, 1, 1, 'sample')

    # Test for simple use cases
    mlab = _import_mlab()
    stc.plot(**kwargs)
    stc.plot(clim=dict(pos_lims=(10, 50, 90)), **kwargs)
    stc.plot(colormap='hot', clim='auto', **kwargs)
    stc.plot(colormap='mne', clim='auto', **kwargs)
    figs = [mlab.figure(), mlab.figure()]
    stc.plot(clim=dict(kind='value', lims=(10, 50, 90)), figure=99, **kwargs)
    pytest.raises(ValueError, stc.plot, clim='auto', figure=figs, **kwargs)

    # Test for correct clim values
    with pytest.raises(ValueError, match='monotonically'):
        stc.plot(clim=dict(kind='value', pos_lims=[0, 1, 0]), **kwargs)
    with pytest.raises(ValueError, match=r'.*must be \(3,\)'):
        stc.plot(colormap='mne', clim=dict(pos_lims=(5, 10, 15, 20)), **kwargs)
    with pytest.raises(ValueError, match="'value', 'values' and 'percent'"):
        stc.plot(clim=dict(pos_lims=(5, 10, 15), kind='foo'), **kwargs)
    with pytest.raises(ValueError, match='must be "auto" or dict'):
        stc.plot(colormap='mne', clim='foo', **kwargs)
    with pytest.raises(TypeError, match='must be an instance of'):
        plot_source_estimates('foo', clim='auto', **kwargs)
    with pytest.raises(ValueError, match='hemi'):
        stc.plot(hemi='foo', clim='auto', **kwargs)
    with pytest.raises(ValueError, match='Exactly one'):
        stc.plot(clim=dict(lims=[0, 1, 2], pos_lims=[0, 1, 2], kind='value'),
                 **kwargs)

    # Test handling of degenerate data: thresholded maps
    stc._data.fill(0.)
    with pytest.warns(RuntimeWarning, match='All data were zero'):
        plot_source_estimates(stc, **kwargs)
    mlab.close(all=True)


@testing.requires_testing_data
@requires_nibabel()
def test_stc_mpl():
    """Test plotting source estimates with matplotlib."""
    sample_src = read_source_spaces(src_fname)

    vertices = [s['vertno'] for s in sample_src]
    n_time = 5
    n_verts = sum(len(v) for v in vertices)
    stc_data = np.ones((n_verts * n_time))
    stc_data.shape = (n_verts, n_time)
    stc = SourceEstimate(stc_data, vertices, 1, 1, 'sample')
    with pytest.warns(RuntimeWarning, match='not included'):
        stc.plot(subjects_dir=subjects_dir, time_unit='s', views='ven',
                 hemi='rh', smoothing_steps=2, subject='sample',
                 backend='matplotlib', spacing='oct1', initial_time=0.001,
                 colormap='Reds')
        fig = stc.plot(subjects_dir=subjects_dir, time_unit='ms', views='dor',
                       hemi='lh', smoothing_steps=2, subject='sample',
                       backend='matplotlib', spacing='ico2', time_viewer=True,
                       colormap='mne')
        time_viewer = fig.time_viewer
        _fake_click(time_viewer, time_viewer.axes[0], (0.5, 0.5))  # change t
        time_viewer.canvas.key_press_event('ctrl+right')
        time_viewer.canvas.key_press_event('left')
    pytest.raises(ValueError, stc.plot, subjects_dir=subjects_dir,
                  hemi='both', subject='sample', backend='matplotlib')
    pytest.raises(ValueError, stc.plot, subjects_dir=subjects_dir,
                  time_unit='ss', subject='sample', backend='matplotlib')
    plt.close('all')


@pytest.mark.timeout(60)  # can sometimes take > 60 sec
@testing.requires_testing_data
@requires_nibabel()
def test_plot_dipole_mri_orthoview():
    """Test mpl dipole plotting."""
    dipoles = read_dipole(dip_fname)
    trans = read_trans(trans_fname)
    for coord_frame, idx, show_all in zip(['head', 'mri'],
                                          ['gof', 'amplitude'], [True, False]):
        fig = dipoles.plot_locations(trans, 'sample', subjects_dir,
                                     coord_frame=coord_frame, idx=idx,
                                     show_all=show_all, mode='orthoview')
        fig.canvas.scroll_event(0.5, 0.5, 1)  # scroll up
        fig.canvas.scroll_event(0.5, 0.5, -1)  # scroll down
        fig.canvas.key_press_event('up')
        fig.canvas.key_press_event('down')
        fig.canvas.key_press_event('a')  # some other key
    ax = plt.subplot(111)
    pytest.raises(TypeError, dipoles.plot_locations, trans, 'sample',
                  subjects_dir, ax=ax)
    plt.close('all')


@testing.requires_testing_data
@traits_test
<<<<<<< HEAD
@requires_mayavi
=======
>>>>>>> 55ac67e0
def test_snapshot_brain_montage(backends_3d):
    """Test snapshot brain montage."""
    backend_name = get_3d_backend()
    info = read_info(evoked_fname)
    fig = plot_alignment(
        info, trans=None, subject='sample', subjects_dir=subjects_dir)

    xyz = np.vstack([ich['loc'][:3] for ich in info['chs']])
    ch_names = [ich['ch_name'] for ich in info['chs']]
    xyz_dict = dict(zip(ch_names, xyz))
    # Set one ch to only 2 vals
    xyz_dict[info['chs'][0]['ch_name']] = [1, 2]

    # Make sure wrong types are checked
    pytest.raises(TypeError, snapshot_brain_montage, fig, xyz)

    # All chs must have 3 position values
    pytest.raises(ValueError, snapshot_brain_montage, fig, xyz_dict)

    # Make sure we raise error if the figure has no scene
<<<<<<< HEAD
    pytest.raises(TypeError, snapshot_brain_montage, None, info)

    if backend_name == 'vispy':
        snapshot_brain_montage(fig=fig, montage=info)
=======
    pytest.raises(ValueError, snapshot_brain_montage, None, info)
>>>>>>> 55ac67e0


@pytest.mark.slowtest  # can be slow on OSX
@testing.requires_testing_data
@requires_nibabel()
@requires_version('nilearn', '0.4')
def test_plot_volume_source_estimates():
    """Test interactive plotting of volume source estimates."""
    forward = read_forward_solution(fwd_fname)
    sample_src = forward['src']

    vertices = [s['vertno'] for s in sample_src]
    n_verts = sum(len(v) for v in vertices)
    n_time = 2
    data = np.random.RandomState(0).rand(n_verts, n_time)
    vol_stc = VolSourceEstimate(data, vertices, 1, 1)

    vol_vec_stc = VolVectorSourceEstimate(
        np.tile(vol_stc.data[:, np.newaxis], (1, 3, 1)), vol_stc.vertices,
        0, 1)
    for mode, stc in zip(['glass_brain', 'stat_map'], (vol_stc, vol_vec_stc)):
        with pytest.warns(None):  # sometimes get scalars/index warning
            fig = stc.plot(sample_src, subject='sample',
                           subjects_dir=subjects_dir,
                           mode=mode)
        # [ax_time, ax_y, ax_x, ax_z]
        for ax_idx in [0, 2, 3, 4]:
            _fake_click(fig, fig.axes[ax_idx], (0.3, 0.5))
        fig.canvas.key_press_event('left')
        fig.canvas.key_press_event('shift+right')

    with pytest.raises(ValueError, match='must be one of'):
        vol_stc.plot(sample_src, 'sample', subjects_dir, mode='abcd')
    vertices.append([])
    surface_stc = SourceEstimate(data, vertices, 1, 1)
    with pytest.raises(ValueError, match='Only Vol'):
        plot_volume_source_estimates(surface_stc, sample_src, 'sample',
                                     subjects_dir)
    with pytest.raises(ValueError, match='Negative colormap limits'):
        vol_stc.plot(sample_src, 'sample', subjects_dir,
                     clim=dict(lims=[-1, 2, 3], kind='value'))


@testing.requires_testing_data
@requires_pysurfer
@requires_mayavi
@traits_test
def test_plot_vec_source_estimates():
    """Test plotting of vector source estimates."""
    sample_src = read_source_spaces(src_fname)

    vertices = [s['vertno'] for s in sample_src]
    n_verts = sum(len(v) for v in vertices)
    n_time = 5
    data = np.random.RandomState(0).rand(n_verts, 3, n_time)
    stc = VectorSourceEstimate(data, vertices, 1, 1)

    stc.plot('sample', subjects_dir=subjects_dir)

    with pytest.raises(ValueError, match='use "pos_lims"'):
        stc.plot('sample', subjects_dir=subjects_dir,
                 clim=dict(pos_lims=[1, 2, 3]))


run_tests_if_main()<|MERGE_RESOLUTION|>--- conflicted
+++ resolved
@@ -139,10 +139,6 @@
 
 @testing.requires_testing_data
 @traits_test
-<<<<<<< HEAD
-@requires_mayavi
-=======
->>>>>>> 55ac67e0
 def test_plot_evoked_field(backends_3d):
     """Test plotting evoked field."""
     backend_name = get_3d_backend()
@@ -162,12 +158,8 @@
 
 @testing.requires_testing_data
 @traits_test
-<<<<<<< HEAD
-@requires_mayavi
 @pytest.mark.timeout(120)
 @pytest.mark.slowtest
-=======
->>>>>>> 55ac67e0
 def test_plot_alignment(tmpdir, backends_3d):
     """Test plotting of -trans.fif files and MEG sensor layouts."""
     backend_name = get_3d_backend()
@@ -428,10 +420,6 @@
 
 @testing.requires_testing_data
 @traits_test
-<<<<<<< HEAD
-@requires_mayavi
-=======
->>>>>>> 55ac67e0
 def test_snapshot_brain_montage(backends_3d):
     """Test snapshot brain montage."""
     backend_name = get_3d_backend()
@@ -452,14 +440,10 @@
     pytest.raises(ValueError, snapshot_brain_montage, fig, xyz_dict)
 
     # Make sure we raise error if the figure has no scene
-<<<<<<< HEAD
-    pytest.raises(TypeError, snapshot_brain_montage, None, info)
+    pytest.raises(ValueError, snapshot_brain_montage, None, info)
 
     if backend_name == 'vispy':
         snapshot_brain_montage(fig=fig, montage=info)
-=======
-    pytest.raises(ValueError, snapshot_brain_montage, None, info)
->>>>>>> 55ac67e0
 
 
 @pytest.mark.slowtest  # can be slow on OSX
