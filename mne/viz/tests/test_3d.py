--- conflicted
+++ resolved
@@ -159,10 +159,7 @@
 @testing.requires_testing_data
 @traits_test
 @pytest.mark.timeout(120)
-<<<<<<< HEAD
 @pytest.mark.slowtest
-=======
->>>>>>> 92f61fae
 def test_plot_alignment(tmpdir, backends_3d):
     """Test plotting of -trans.fif files and MEG sensor layouts."""
     from mne.viz.backends.renderer import _Renderer
@@ -426,14 +423,9 @@
 @traits_test
 def test_snapshot_brain_montage(backends_3d):
     """Test snapshot brain montage."""
-<<<<<<< HEAD
-    backend_name = get_3d_backend()
-=======
-    from mne.viz import get_3d_backend
     if get_3d_backend() == 'vtki':
         pytest.skip("This feature is not available yet on VTKI")
 
->>>>>>> 92f61fae
     info = read_info(evoked_fname)
     fig = plot_alignment(
         info, trans=None, subject='sample', subjects_dir=subjects_dir)
@@ -453,7 +445,7 @@
     # Make sure we raise error if the figure has no scene
     pytest.raises(ValueError, snapshot_brain_montage, None, info)
 
-    if backend_name == 'vispy':
+    if get_3d_backend() == 'vispy':
         snapshot_brain_montage(fig=fig, montage=info)
 
 
