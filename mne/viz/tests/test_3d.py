# Authors: Alexandre Gramfort <alexandre.gramfort@telecom-paristech.fr>
#          Denis Engemann <denis.engemann@gmail.com>
#          Martin Luessi <mluessi@nmr.mgh.harvard.edu>
#          Eric Larson <larson.eric.d@gmail.com>
#          Mainak Jas <mainak@neuro.hut.fi>
#          Mark Wronkiewicz <wronk.mark@gmail.com>
#
# License: Simplified BSD

import os.path as op

import numpy as np
import pytest
import matplotlib.pyplot as plt

from mne import (make_field_map, pick_channels_evoked, read_evokeds,
                 read_trans, read_dipole, SourceEstimate, VectorSourceEstimate,
                 VolSourceEstimate, make_sphere_model, use_coil_def,
                 setup_volume_source_space, read_forward_solution,
                 VolVectorSourceEstimate)
from mne.io import read_raw_ctf, read_raw_bti, read_raw_kit, read_info
from mne.digitization._utils import write_dig
from mne.io.pick import pick_info
from mne.io.constants import FIFF
from mne.viz import (plot_sparse_source_estimates, plot_source_estimates,
                     snapshot_brain_montage, plot_head_positions,
                     plot_alignment, plot_volume_source_estimates)
from mne.viz.utils import _fake_click
from mne.utils import (requires_mayavi, requires_pysurfer, run_tests_if_main,
                       _import_mlab, requires_nibabel, check_version,
                       traits_test, requires_version, catch_logging)
from mne.datasets import testing
from mne.source_space import read_source_spaces
from mne.bem import read_bem_solution, read_bem_surfaces


data_dir = testing.data_path(download=False)
subjects_dir = op.join(data_dir, 'subjects')
trans_fname = op.join(data_dir, 'MEG', 'sample',
                      'sample_audvis_trunc-trans.fif')
src_fname = op.join(data_dir, 'subjects', 'sample', 'bem',
                    'sample-oct-6-src.fif')
dip_fname = op.join(data_dir, 'MEG', 'sample', 'sample_audvis_trunc_set1.dip')
ctf_fname = op.join(data_dir, 'CTF', 'testdata_ctf.ds')

io_dir = op.join(op.abspath(op.dirname(__file__)), '..', '..', 'io')
base_dir = op.join(io_dir, 'tests', 'data')
evoked_fname = op.join(base_dir, 'test-ave.fif')

fwd_fname = op.join(data_dir, 'MEG', 'sample',
                    'sample_audvis_trunc-meg-vol-7-fwd.fif')

base_dir = op.join(io_dir, 'bti', 'tests', 'data')
pdf_fname = op.join(base_dir, 'test_pdf_linux')
config_fname = op.join(base_dir, 'test_config_linux')
hs_fname = op.join(base_dir, 'test_hs_linux')
sqd_fname = op.join(io_dir, 'kit', 'tests', 'data', 'test.sqd')

coil_3d = """# custom cube coil def
1   9999    1   8  3e-03  0.000e+00     "QuSpin ZFOPM 3mm cube"
  0.1250 -0.750e-03 -0.750e-03 -0.750e-03  0.000  0.000  1.000
  0.1250 -0.750e-03  0.750e-03 -0.750e-03  0.000  0.000  1.000
  0.1250  0.750e-03 -0.750e-03 -0.750e-03  0.000  0.000  1.000
  0.1250  0.750e-03  0.750e-03 -0.750e-03  0.000  0.000  1.000
  0.1250 -0.750e-03 -0.750e-03  0.750e-03  0.000  0.000  1.000
  0.1250 -0.750e-03  0.750e-03  0.750e-03  0.000  0.000  1.000
  0.1250  0.750e-03 -0.750e-03  0.750e-03  0.000  0.000  1.000
  0.1250  0.750e-03  0.750e-03  0.750e-03  0.000  0.000  1.000
"""


def test_plot_head_positions():
    """Test plotting of head positions."""
    info = read_info(evoked_fname)
    pos = np.random.RandomState(0).randn(4, 10)
    pos[:, 0] = np.arange(len(pos))
    destination = (0., 0., 0.04)
    with pytest.warns(None):  # old MPL will cause a warning
        plot_head_positions(pos)
        if check_version('matplotlib', '1.4'):
            plot_head_positions(pos, mode='field', info=info,
                                destination=destination)
        else:
            pytest.raises(RuntimeError, plot_head_positions, pos, mode='field',
                          info=info, destination=destination)
        plot_head_positions([pos, pos])  # list support
        pytest.raises(ValueError, plot_head_positions, ['pos'])
        pytest.raises(ValueError, plot_head_positions, pos[:, :9])
    pytest.raises(ValueError, plot_head_positions, pos, 'foo')
    with pytest.raises(ValueError, match='shape'):
        with pytest.warns(None):  # old mpl no viridis warning
            plot_head_positions(pos, axes=1.)
    plt.close('all')


@testing.requires_testing_data
@requires_pysurfer
@traits_test
def test_plot_sparse_source_estimates(renderer):
    """Test plotting of (sparse) source estimates."""
    sample_src = read_source_spaces(src_fname)

    # dense version
    vertices = [s['vertno'] for s in sample_src]
    n_time = 5
    n_verts = sum(len(v) for v in vertices)
    stc_data = np.zeros((n_verts * n_time))
    stc_size = stc_data.size
    stc_data[(np.random.rand(stc_size // 20) * stc_size).astype(int)] = \
        np.random.RandomState(0).rand(stc_data.size // 20)
    stc_data.shape = (n_verts, n_time)
    stc = SourceEstimate(stc_data, vertices, 1, 1)

    colormap = 'mne_analyze'
    plot_source_estimates(stc, 'sample', colormap=colormap,
                          background=(1, 1, 0),
                          subjects_dir=subjects_dir, colorbar=True,
                          clim='auto')
    pytest.raises(TypeError, plot_source_estimates, stc, 'sample',
                  figure='foo', hemi='both', clim='auto',
                  subjects_dir=subjects_dir)

    # now do sparse version
    vertices = sample_src[0]['vertno']
    inds = [111, 333]
    stc_data = np.zeros((len(inds), n_time))
    stc_data[0, 1] = 1.
    stc_data[1, 4] = 2.
    vertices = [vertices[inds], np.empty(0, dtype=np.int)]
    stc = SourceEstimate(stc_data, vertices, 1, 1)
    surf = plot_sparse_source_estimates(sample_src, stc, bgcolor=(1, 1, 1),
                                        opacity=0.5, high_resolution=False)
    if renderer.get_3d_backend() == 'mayavi':
        import mayavi  # noqa: F401 analysis:ignore
        assert isinstance(surf, mayavi.modules.surface.Surface)


@testing.requires_testing_data
@traits_test
def test_plot_evoked_field(renderer):
    """Test plotting evoked field."""
    evoked = read_evokeds(evoked_fname, condition='Left Auditory',
                          baseline=(-0.2, 0.0))
    evoked = pick_channels_evoked(evoked, evoked.ch_names[::10])  # speed
    for t in ['meg', None]:
        with pytest.warns(RuntimeWarning, match='projection'):
            maps = make_field_map(evoked, trans_fname, subject='sample',
                                  subjects_dir=subjects_dir, n_jobs=1,
                                  ch_type=t)
        fig = evoked.plot_field(maps, time=0.1)
        if renderer.get_3d_backend() == 'mayavi':
            import mayavi  # noqa: F401 analysis:ignore
            assert isinstance(fig, mayavi.core.scene.Scene)


@testing.requires_testing_data
@traits_test
@pytest.mark.timeout(120)
<<<<<<< HEAD
@pytest.mark.slowtest
def test_plot_alignment(tmpdir, backends_3d):
=======
def test_plot_alignment(tmpdir, renderer):
>>>>>>> 0576ce74
    """Test plotting of -trans.fif files and MEG sensor layouts."""
    # generate fiducials file for testing
    tempdir = str(tmpdir)
    fiducials_path = op.join(tempdir, 'fiducials.fif')
    fid = [{'coord_frame': 5, 'ident': 1, 'kind': 1,
            'r': [-0.08061612, -0.02908875, -0.04131077]},
           {'coord_frame': 5, 'ident': 2, 'kind': 1,
            'r': [0.00146763, 0.08506715, -0.03483611]},
           {'coord_frame': 5, 'ident': 3, 'kind': 1,
            'r': [0.08436285, -0.02850276, -0.04127743]}]
    write_dig(fiducials_path, fid, 5)

    renderer._close_all()
    evoked = read_evokeds(evoked_fname)[0]
    sample_src = read_source_spaces(src_fname)
    bti = read_raw_bti(pdf_fname, config_fname, hs_fname, convert=True,
                       preload=False).info
    infos = dict(
        Neuromag=evoked.info,
        CTF=read_raw_ctf(ctf_fname).info,
        BTi=bti,
        KIT=read_raw_kit(sqd_fname).info,
    )
    for system, info in infos.items():
        meg = ['helmet', 'sensors']
        if system == 'KIT':
            meg.append('ref')
        fig = plot_alignment(info, trans_fname, subject='sample',
                             subjects_dir=subjects_dir, meg=meg)
        rend = renderer._Renderer(fig=fig)
        rend.close()
    # KIT ref sensor coil def is defined
    renderer._close_all()
    info = infos['Neuromag']
    pytest.raises(TypeError, plot_alignment, 'foo', trans_fname,
                  subject='sample', subjects_dir=subjects_dir)
    pytest.raises(OSError, plot_alignment, info, trans_fname,
                  subject='sample', subjects_dir=subjects_dir, src='foo')
    pytest.raises(ValueError, plot_alignment, info, trans_fname,
                  subject='fsaverage', subjects_dir=subjects_dir,
                  src=sample_src)
    sample_src.plot(subjects_dir=subjects_dir, head=True, skull=True,
                    brain='white')
    renderer._close_all()
    # no-head version
    renderer._close_all()
    # all coord frames
    pytest.raises(ValueError, plot_alignment, info)
    plot_alignment(info, surfaces=[])
    for coord_frame in ('meg', 'head', 'mri'):
        fig = plot_alignment(info, meg=['helmet', 'sensors'], dig=True,
                             coord_frame=coord_frame, trans=trans_fname,
                             subject='sample', mri_fiducials=fiducials_path,
                             subjects_dir=subjects_dir, src=src_fname)
    renderer._close_all()
    # EEG only with strange options
    evoked_eeg_ecog_seeg = evoked.copy().pick_types(meg=False, eeg=True)
    evoked_eeg_ecog_seeg.info['projs'] = []  # "remove" avg proj
    evoked_eeg_ecog_seeg.set_channel_types({'EEG 001': 'ecog',
                                            'EEG 002': 'seeg'})
    with pytest.warns(RuntimeWarning, match='Cannot plot MEG'):
        plot_alignment(evoked_eeg_ecog_seeg.info, subject='sample',
                       trans=trans_fname, subjects_dir=subjects_dir,
                       surfaces=['white', 'outer_skin', 'outer_skull'],
                       meg=['helmet', 'sensors'],
                       eeg=['original', 'projected'], ecog=True, seeg=True)
    renderer._close_all()

    sphere = make_sphere_model(info=evoked.info, r0='auto',
                               head_radius='auto')
    bem_sol = read_bem_solution(op.
                                join(subjects_dir, 'sample', 'bem',
                                     'sample-1280-1280-1280-bem-sol.fif'))
    bem_surfs = read_bem_surfaces(op.join(subjects_dir, 'sample', 'bem',
                                          'sample-1280-1280-1280-bem.fif'))
    sample_src[0]['coord_frame'] = 4  # hack for coverage
    plot_alignment(info, subject='sample', eeg='projected',
                   meg='helmet', bem=sphere, dig=True,
                   surfaces=['brain', 'inner_skull', 'outer_skull',
                             'outer_skin'])
    plot_alignment(info, trans_fname, subject='sample', meg='helmet',
                   subjects_dir=subjects_dir, eeg='projected', bem=sphere,
                   surfaces=['head', 'brain'], src=sample_src)
    assert all(surf['coord_frame'] == FIFF.FIFFV_COORD_MRI
               for surf in bem_sol['surfs'])
    plot_alignment(info, trans_fname, subject='sample', meg=[],
                   subjects_dir=subjects_dir, bem=bem_sol, eeg=True,
                   surfaces=['head', 'inflated', 'outer_skull',
                             'inner_skull'])
    assert all(surf['coord_frame'] == FIFF.FIFFV_COORD_MRI
               for surf in bem_sol['surfs'])
    plot_alignment(info, trans_fname, subject='sample',
                   meg=True, subjects_dir=subjects_dir,
                   surfaces=['head', 'inner_skull'], bem=bem_surfs)
    # single-layer BEM can still plot head surface
    assert bem_surfs[-1]['id'] == FIFF.FIFFV_BEM_SURF_ID_BRAIN
    with catch_logging() as log:
        plot_alignment(info, trans_fname, subject='sample',
                       meg=True, subjects_dir=subjects_dir,
                       surfaces=['head', 'inner_skull'], bem=bem_surfs[-1:],
                       verbose=True)
    log = log.getvalue()
    assert 'not find the surface for head in the provided BEM model' in log
    # sphere model
    sphere = make_sphere_model('auto', 'auto', evoked.info)
    src = setup_volume_source_space(sphere=sphere)
    plot_alignment(info, eeg='projected', meg='helmet', bem=sphere,
                   src=src, dig=True, surfaces=['brain', 'inner_skull',
                                                'outer_skull',
                                                'outer_skin'])
    sphere = make_sphere_model('auto', None, evoked.info)  # one layer
    # no info is permitted
    fig = plot_alignment(trans=trans_fname, subject='sample', meg=False,
                         coord_frame='mri', subjects_dir=subjects_dir,
                         surfaces=['brain'], bem=sphere, show_axes=True)
    renderer._close_all()
    if renderer.get_3d_backend() == 'mayavi':
        import mayavi  # noqa: F401 analysis:ignore
        assert isinstance(fig, mayavi.core.scene.Scene)

    # 3D coil with no defined draw (ConvexHull)
    info_cube = pick_info(info, [0])
    info['dig'] = None
    info_cube['chs'][0]['coil_type'] = 9999
    with pytest.raises(RuntimeError, match='coil definition not found'):
        plot_alignment(info_cube, meg='sensors', surfaces=())
    coil_def_fname = op.join(tempdir, 'temp')
    with open(coil_def_fname, 'w') as fid:
        fid.write(coil_3d)
    with use_coil_def(coil_def_fname):
        plot_alignment(info_cube, meg='sensors', surfaces=(), dig=True)

    # one layer bem with skull surfaces:
    with pytest.raises(ValueError, match='sphere conductor model must have'):
        plot_alignment(info=info, trans=trans_fname,
                       subject='sample', subjects_dir=subjects_dir,
                       surfaces=['brain', 'head', 'inner_skull'], bem=sphere)
    # wrong eeg value:
    with pytest.raises(ValueError, match='eeg must only contain'):
        plot_alignment(info=info, trans=trans_fname,
                       subject='sample', subjects_dir=subjects_dir, eeg='foo')
    # wrong meg value:
    with pytest.raises(ValueError, match='meg must only contain'):
        plot_alignment(info=info, trans=trans_fname,
                       subject='sample', subjects_dir=subjects_dir, meg='bar')
    # multiple brain surfaces:
    with pytest.raises(ValueError, match='Only one brain surface can be plot'):
        plot_alignment(info=info, trans=trans_fname,
                       subject='sample', subjects_dir=subjects_dir,
                       surfaces=['white', 'pial'])
    with pytest.raises(TypeError, match='all entries in surfaces must be'):
        plot_alignment(info=info, trans=trans_fname,
                       subject='sample', subjects_dir=subjects_dir,
                       surfaces=[1])
    with pytest.raises(ValueError, match='Unknown surface type'):
        plot_alignment(info=info, trans=trans_fname,
                       subject='sample', subjects_dir=subjects_dir,
                       surfaces=['foo'])
    renderer._close_all()


@testing.requires_testing_data
@requires_pysurfer
@requires_mayavi
@traits_test
def test_limits_to_control_points():
    """Test functionality for determining control points."""
    sample_src = read_source_spaces(src_fname)
    kwargs = dict(subjects_dir=subjects_dir, smoothing_steps=1)

    vertices = [s['vertno'] for s in sample_src]
    n_time = 5
    n_verts = sum(len(v) for v in vertices)
    stc_data = np.random.RandomState(0).rand((n_verts * n_time))
    stc_data.shape = (n_verts, n_time)
    stc = SourceEstimate(stc_data, vertices, 1, 1, 'sample')

    # Test for simple use cases
    mlab = _import_mlab()
    stc.plot(**kwargs)
    stc.plot(clim=dict(pos_lims=(10, 50, 90)), **kwargs)
    stc.plot(colormap='hot', clim='auto', **kwargs)
    stc.plot(colormap='mne', clim='auto', **kwargs)
    figs = [mlab.figure(), mlab.figure()]
    stc.plot(clim=dict(kind='value', lims=(10, 50, 90)), figure=99, **kwargs)
    pytest.raises(ValueError, stc.plot, clim='auto', figure=figs, **kwargs)

    # Test for correct clim values
    with pytest.raises(ValueError, match='monotonically'):
        stc.plot(clim=dict(kind='value', pos_lims=[0, 1, 0]), **kwargs)
    with pytest.raises(ValueError, match=r'.*must be \(3,\)'):
        stc.plot(colormap='mne', clim=dict(pos_lims=(5, 10, 15, 20)), **kwargs)
    with pytest.raises(ValueError, match="'value', 'values' and 'percent'"):
        stc.plot(clim=dict(pos_lims=(5, 10, 15), kind='foo'), **kwargs)
    with pytest.raises(ValueError, match='must be "auto" or dict'):
        stc.plot(colormap='mne', clim='foo', **kwargs)
    with pytest.raises(TypeError, match='must be an instance of'):
        plot_source_estimates('foo', clim='auto', **kwargs)
    with pytest.raises(ValueError, match='hemi'):
        stc.plot(hemi='foo', clim='auto', **kwargs)
    with pytest.raises(ValueError, match='Exactly one'):
        stc.plot(clim=dict(lims=[0, 1, 2], pos_lims=[0, 1, 2], kind='value'),
                 **kwargs)

    # Test handling of degenerate data: thresholded maps
    stc._data.fill(0.)
    with pytest.warns(RuntimeWarning, match='All data were zero'):
        plot_source_estimates(stc, **kwargs)
    mlab.close(all=True)


@testing.requires_testing_data
@requires_nibabel()
def test_stc_mpl():
    """Test plotting source estimates with matplotlib."""
    sample_src = read_source_spaces(src_fname)

    vertices = [s['vertno'] for s in sample_src]
    n_time = 5
    n_verts = sum(len(v) for v in vertices)
    stc_data = np.ones((n_verts * n_time))
    stc_data.shape = (n_verts, n_time)
    stc = SourceEstimate(stc_data, vertices, 1, 1, 'sample')
    with pytest.warns(RuntimeWarning, match='not included'):
        stc.plot(subjects_dir=subjects_dir, time_unit='s', views='ven',
                 hemi='rh', smoothing_steps=2, subject='sample',
                 backend='matplotlib', spacing='oct1', initial_time=0.001,
                 colormap='Reds')
        fig = stc.plot(subjects_dir=subjects_dir, time_unit='ms', views='dor',
                       hemi='lh', smoothing_steps=2, subject='sample',
                       backend='matplotlib', spacing='ico2', time_viewer=True,
                       colormap='mne')
        time_viewer = fig.time_viewer
        _fake_click(time_viewer, time_viewer.axes[0], (0.5, 0.5))  # change t
        time_viewer.canvas.key_press_event('ctrl+right')
        time_viewer.canvas.key_press_event('left')
    pytest.raises(ValueError, stc.plot, subjects_dir=subjects_dir,
                  hemi='both', subject='sample', backend='matplotlib')
    pytest.raises(ValueError, stc.plot, subjects_dir=subjects_dir,
                  time_unit='ss', subject='sample', backend='matplotlib')
    plt.close('all')


@pytest.mark.timeout(60)  # can sometimes take > 60 sec
@testing.requires_testing_data
@requires_nibabel()
def test_plot_dipole_mri_orthoview():
    """Test mpl dipole plotting."""
    dipoles = read_dipole(dip_fname)
    trans = read_trans(trans_fname)
    for coord_frame, idx, show_all in zip(['head', 'mri'],
                                          ['gof', 'amplitude'], [True, False]):
        fig = dipoles.plot_locations(trans, 'sample', subjects_dir,
                                     coord_frame=coord_frame, idx=idx,
                                     show_all=show_all, mode='orthoview')
        fig.canvas.scroll_event(0.5, 0.5, 1)  # scroll up
        fig.canvas.scroll_event(0.5, 0.5, -1)  # scroll down
        fig.canvas.key_press_event('up')
        fig.canvas.key_press_event('down')
        fig.canvas.key_press_event('a')  # some other key
    ax = plt.subplot(111)
    pytest.raises(TypeError, dipoles.plot_locations, trans, 'sample',
                  subjects_dir, ax=ax)
    plt.close('all')


@testing.requires_testing_data
@traits_test
def test_snapshot_brain_montage(renderer):
    """Test snapshot brain montage."""
    if renderer.get_3d_backend() == 'pyvista':
        pytest.skip("This feature is not available yet on PyVista")

    info = read_info(evoked_fname)
    fig = plot_alignment(
        info, trans=None, subject='sample', subjects_dir=subjects_dir)

    xyz = np.vstack([ich['loc'][:3] for ich in info['chs']])
    ch_names = [ich['ch_name'] for ich in info['chs']]
    xyz_dict = dict(zip(ch_names, xyz))
    # Set one ch to only 2 vals
    xyz_dict[info['chs'][0]['ch_name']] = [1, 2]

    # Make sure wrong types are checked
    pytest.raises(TypeError, snapshot_brain_montage, fig, xyz)

    # All chs must have 3 position values
    pytest.raises(ValueError, snapshot_brain_montage, fig, xyz_dict)

    # Make sure we raise error if the figure has no scene
    pytest.raises(ValueError, snapshot_brain_montage, None, info)

    if get_3d_backend() == 'vispy':
        snapshot_brain_montage(fig=fig, montage=info)


@pytest.mark.slowtest  # can be slow on OSX
@testing.requires_testing_data
@requires_nibabel()
@requires_version('nilearn', '0.4')
def test_plot_volume_source_estimates():
    """Test interactive plotting of volume source estimates."""
    forward = read_forward_solution(fwd_fname)
    sample_src = forward['src']

    vertices = [s['vertno'] for s in sample_src]
    n_verts = sum(len(v) for v in vertices)
    n_time = 2
    data = np.random.RandomState(0).rand(n_verts, n_time)
    vol_stc = VolSourceEstimate(data, vertices, 1, 1)

    vol_vec_stc = VolVectorSourceEstimate(
        np.tile(vol_stc.data[:, np.newaxis], (1, 3, 1)), vol_stc.vertices,
        0, 1)
    for mode, stc in zip(['glass_brain', 'stat_map'], (vol_stc, vol_vec_stc)):
        with pytest.warns(None):  # sometimes get scalars/index warning
            fig = stc.plot(sample_src, subject='sample',
                           subjects_dir=subjects_dir,
                           mode=mode)
        # [ax_time, ax_y, ax_x, ax_z]
        for ax_idx in [0, 2, 3, 4]:
            _fake_click(fig, fig.axes[ax_idx], (0.3, 0.5))
        fig.canvas.key_press_event('left')
        fig.canvas.key_press_event('shift+right')

    with pytest.raises(ValueError, match='must be one of'):
        vol_stc.plot(sample_src, 'sample', subjects_dir, mode='abcd')
    vertices.append([])
    surface_stc = SourceEstimate(data, vertices, 1, 1)
    with pytest.raises(ValueError, match='Only Vol'):
        plot_volume_source_estimates(surface_stc, sample_src, 'sample',
                                     subjects_dir)
    with pytest.raises(ValueError, match='Negative colormap limits'):
        vol_stc.plot(sample_src, 'sample', subjects_dir,
                     clim=dict(lims=[-1, 2, 3], kind='value'))


@testing.requires_testing_data
@requires_pysurfer
@requires_mayavi
@traits_test
def test_plot_vec_source_estimates():
    """Test plotting of vector source estimates."""
    sample_src = read_source_spaces(src_fname)

    vertices = [s['vertno'] for s in sample_src]
    n_verts = sum(len(v) for v in vertices)
    n_time = 5
    data = np.random.RandomState(0).rand(n_verts, 3, n_time)
    stc = VectorSourceEstimate(data, vertices, 1, 1)

    stc.plot('sample', subjects_dir=subjects_dir)

    with pytest.raises(ValueError, match='use "pos_lims"'):
        stc.plot('sample', subjects_dir=subjects_dir,
                 clim=dict(pos_lims=[1, 2, 3]))


run_tests_if_main()<|MERGE_RESOLUTION|>--- conflicted
+++ resolved
@@ -156,12 +156,8 @@
 @testing.requires_testing_data
 @traits_test
 @pytest.mark.timeout(120)
-<<<<<<< HEAD
 @pytest.mark.slowtest
-def test_plot_alignment(tmpdir, backends_3d):
-=======
 def test_plot_alignment(tmpdir, renderer):
->>>>>>> 0576ce74
     """Test plotting of -trans.fif files and MEG sensor layouts."""
     # generate fiducials file for testing
     tempdir = str(tmpdir)
@@ -454,7 +450,7 @@
     # Make sure we raise error if the figure has no scene
     pytest.raises(ValueError, snapshot_brain_montage, None, info)
 
-    if get_3d_backend() == 'vispy':
+    if renderer.get_3d_backend() == 'vispy':
         snapshot_brain_montage(fig=fig, montage=info)
 
 
