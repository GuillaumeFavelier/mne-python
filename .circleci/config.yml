# Tagging a commit with [circle front] will build the front page and perform test-doc.
# Tagging a commit with [circle full] will build everything.
version: 2
jobs:
    build_docs:
      docker:
        - image: circleci/python:3.7-stretch
      steps:
        - checkout
        - run:
            name: Set BASH_ENV
            command: |
              echo "set -e" >> $BASH_ENV;
              echo "export SUBJECTS_DIR=~/mne_data/MNE-sample-data/subjects" >> $BASH_ENV;
              echo "export DISPLAY=:99" >> $BASH_ENV;
              echo "export OPENBLAS_NUM_THREADS=4" >> $BASH_ENV;
              echo "export PATH=~/.local/bin:$PATH" >> $BASH_ENV;
        - run:
            name: Merge with upstream
            command: |
              echo $(git log -1 --pretty=%B) | tee gitlog.txt
              echo ${CI_PULL_REQUEST//*pull\//} | tee merge.txt
              if [[ $(cat merge.txt) != "" ]]; then
                echo "Merging $(cat merge.txt)";
                git remote add upstream git://github.com/mne-tools/mne-python.git;
                git pull --ff-only upstream "refs/pull/$(cat merge.txt)/merge";
                git fetch upstream master;
              fi

        # Load our data
        - restore_cache:
            keys:
              - data-cache-0
              - data-cache-1
              - data-cache-2
              - data-cache-3
              - data-cache-4
              - data-cache-5
              - data-cache-6
              - data-cache-7
              - data-cache-8
              - pip-cache

        - run:
            name: Spin up Xvfb
            command: |
              /sbin/start-stop-daemon --start --quiet --pidfile /tmp/custom_xvfb_99.pid --make-pidfile --background --exec /usr/bin/Xvfb -- :99 -screen 0 1400x900x24 -ac +extension GLX +render -noreset;

        # https://github.com/ContinuumIO/anaconda-issues/issues/9190#issuecomment-386508136
        # https://github.com/golemfactory/golem/issues/1019
        - run:
            name: Fix libgcc_s.so.1 pthread_cancel bug
            command: |
              sudo apt-get install qt5-default

        - run:
            name: Get Python running
            # pip install --user --upgrade --progress-bar off https://api.github.com/repos/larsoner/numpydoc/zipball/xref-param-type
            command: |
<<<<<<< HEAD
              pip install --user -q --upgrade pip numpy cython
=======
              pip install --user -q --upgrade pip numpy vtk
>>>>>>> f384253d
              pip install --user --progress-bar off -r requirements.txt
              pip install --user --progress-bar off ipython sphinx_fontawesome sphinx_bootstrap_theme "https://api.github.com/repos/sphinx-gallery/sphinx-gallery/zipball/master" memory_profiler "https://api.github.com/repos/nipy/PySurfer/zipball/master"

        - save_cache:
            key: pip-cache
            paths:
              - ~/.cache/pip

        # Look at what we have and fail early if there is some library conflict
        - run:
            name: Check installation
            command: |
               which python
               python -c "import mne; mne.sys_info()"
               LIBGL_DEBUG=verbose python -c "from mayavi import mlab; import matplotlib.pyplot as plt; mlab.figure(); plt.figure()"
               python -c "import mne; mne.set_config('MNE_LOGGING_LEVEL', 'info')"
               python -c "import mne; level = mne.get_config('MNE_LOGGING_LEVEL'); assert level.lower() == 'info', repr(level)"

        # Figure out if we should run a full, pattern, or noplot version
        - run:
            name: Get data
            command: |
              python setup.py develop --user
              if ! git remote -v | grep upstream ; then git remote add upstream git://github.com/mne-tools/mne-python.git; fi
              git fetch upstream
              git branch -a
              mkdir -p ~/mne_data
              touch pattern.txt;
              if [ "$CIRCLE_BRANCH" == "master" ] || [[ $(cat gitlog.txt) == *"[circle full]"* ]]; then
                echo html_dev > build.txt;
                python -c "import mne; mne.datasets._download_all_example_data()";
              elif [ "$CIRCLE_BRANCH" == "maint/0.17" ]; then
                echo html_stable > build.txt;
                python -c "import mne; mne.datasets._download_all_example_data()";
              else
                FNAMES=$(git diff --name-only $CIRCLE_BRANCH $(git merge-base $CIRCLE_BRANCH upstream/master));
                if [[ $(cat gitlog.txt) == *"[circle front]"* ]]; then
                  FNAMES="tutorials/plot_mne_dspm_source_localization.py tutorials/plot_receptive_field.py examples/connectivity/plot_mne_inverse_label_connectivity.py tutorials/plot_sensors_decoding.py tutorials/plot_stats_cluster_spatio_temporal.py tutorials/plot_visualize_evoked.py "${FNAMES};
                  python -c "import mne; print(mne.datasets.testing.data_path(update_path=True))";
                fi;
                echo FNAMES="$FNAMES";
                for FNAME in $FNAMES; do
                  if [[ `expr match $FNAME "\(tutorials\|examples\)/.*plot_.*\.py"` ]] ; then
                    echo "Checking example $FNAME ...";
                    PATTERN=`basename $FNAME`"\\|"$PATTERN;
                    if [[ $(cat $FNAME | grep -x ".*datasets.*sample.*" | wc -l) -gt 0 ]]; then
                      python -c "import mne; print(mne.datasets.sample.data_path(update_path=True))";
                    fi;
                    if [[ $(cat $FNAME | grep -x ".*datasets.*spm_face.*" | wc -l) -gt 0 ]]; then
                      python -c "import mne; print(mne.datasets.spm_face.data_path(update_path=True))";
                    fi;
                    if [[ $(cat $FNAME | grep -x ".*datasets.*somato.*" | wc -l) -gt 0 ]]; then
                      python -c "import mne; print(mne.datasets.somato.data_path(update_path=True))";
                    fi;
                    if [[ $(cat $FNAME | grep -x ".*datasets.*eegbci.*" | wc -l) -gt 0 ]]; then
                      python -c "import mne; print(mne.datasets.eegbci.load_data(1, [6, 10, 14], update_path=True))";
                    fi;
                    if [[ $(cat $FNAME | grep -x ".*datasets.*physionet_sleep.*" | wc -l) -gt 0 ]]; then
                      python -c "import mne; print(mne.datasets.physionet_sleep.fetch_data([0], update_path=True))";
                    fi;
                    if [[ $(cat $FNAME | grep -x ".*datasets.*hf_sef.*" | wc -l) -gt 0 ]]; then
                      python -c "import mne; print(mne.datasets.hf_sef.data_path(update_path=True))";
                    fi;
                    if [[ $(cat $FNAME | grep -x ".*brainstorm.*bst_auditory.*" | wc -l) -gt 0 ]]; then
                      python -c "import mne; print(mne.datasets.brainstorm.bst_auditory.data_path(update_path=True))" --accept-brainstorm-license;
                    fi;
                    if [[ $(cat $FNAME | grep -x ".*brainstorm.*bst_resting.*" | wc -l) -gt 0 ]]; then
                      python -c "import mne; print(mne.datasets.brainstorm.bst_resting.data_path(update_path=True))" --accept-brainstorm-license;
                    fi;
                    if [[ $(cat $FNAME | grep -x ".*brainstorm.*bst_raw.*" | wc -l) -gt 0 ]]; then
                      python -c "import mne; print(mne.datasets.brainstorm.bst_raw.data_path(update_path=True))" --accept-brainstorm-license;
                    fi;
                    if [[ $(cat $FNAME | grep -x ".*brainstorm.*bst_phantom_ctf.*" | wc -l) -gt 0 ]]; then
                      python -c "import mne; print(mne.datasets.brainstorm.bst_phantom_ctf.data_path(update_path=True))" --accept-brainstorm-license;
                    fi;
                    if [[ $(cat $FNAME | grep -x ".*brainstorm.*bst_phantom_elekta.*" | wc -l) -gt 0 ]]; then
                      python -c "import mne; print(mne.datasets.brainstorm.bst_phantom_elekta.data_path(update_path=True))" --accept-brainstorm-license;
                    fi;
                    if [[ $(cat $FNAME | grep -x ".*datasets.*megsim.*" | wc -l) -gt 0 ]]; then
                      python -c "import mne; print(mne.datasets.megsim.load_data(condition='visual', data_format='single-trial', data_type='simulation', update_path=True))";
                      python -c "import mne; print(mne.datasets.megsim.load_data(condition='visual', data_format='raw', data_type='experimental', update_path=True))";
                    fi;
                    if [[ $(cat $FNAME | grep -x ".*datasets.*hcp_mmp_parcellation.*" | wc -l) -gt 0 ]]; then
                      python -c "import mne; print(mne.datasets.sample.data_path(update_path=True))";
                      python -c "import mne; print(mne.datasets.fetch_hcp_mmp_parcellation())" --accept-hcpmmp-license;
                    fi;
                    if [[ $(cat $FNAME | grep -x ".*datasets.*misc.*" | wc -l) -gt 0 ]]; then
                      python -c "import mne; print(mne.datasets.misc.data_path(update_path=True))";
                    fi;
                    if [[ $(cat $FNAME | grep -x ".*datasets.*testing.*" | wc -l) -gt 0 ]]; then
                      python -c "import mne; print(mne.datasets.testing.data_path(update_path=True))";
                    fi;
                    if [[ $(cat $FNAME | grep -x ".*datasets.*kiloword.*" | wc -l) -gt 0 ]]; then
                      python -c "import mne; print(mne.datasets.kiloword.data_path(update_path=True))";
                    fi;
                    if [[ $(cat $FNAME | grep -x ".*datasets.*mtrf.*" | wc -l) -gt 0 ]]; then
                      python -c "import mne; print(mne.datasets.mtrf.data_path(update_path=True))";
                    fi;
                    if [[ $(cat $FNAME | grep -x ".*datasets.*fieldtrip_cmc.*" | wc -l) -gt 0 ]]; then
                      python -c "import mne; print(mne.datasets.fieldtrip_cmc.data_path(update_path=True))";
                    fi;
                    if [[ $(cat $FNAME | grep -x ".*datasets.*multimodal.*" | wc -l) -gt 0 ]]; then
                      python -c "import mne; print(mne.datasets.multimodal.data_path(update_path=True))";
                    fi;
                    if [[ $(cat $FNAME | grep -x ".*datasets.*opm.*" | wc -l) -gt 0 ]]; then
                      python -c "import mne; print(mne.datasets.opm.data_path(update_path=True))";
                    fi;
                    if [[ $(cat $FNAME | grep -x ".*datasets.*phantom_4dbti.*" | wc -l) -gt 0 ]]; then
                      python -c "import mne; print(mne.datasets.phantom_4dbti.data_path(update_path=True))";
                    fi;
                  fi;
                done;
                echo PATTERN="$PATTERN";
                if [[ $PATTERN ]]; then
                  PATTERN="\(${PATTERN::-2}\)";
                  echo html_dev-pattern > build.txt;
                else
                  echo html_dev-noplot > build.txt;
                fi;
              fi;
              echo "$PATTERN" > pattern.txt;

        - run:
            name: Verify build type
            command: |
              echo "PATTERN=$(cat pattern.txt)"
              echo "BUILD=$(cat build.txt)"
              ls -al ~/mne_data;

        # Run doctest (if it's full or front) before building the docs
        - run:
            name: make test-doc
            command: |
              if [[ $(cat gitlog.txt) == *"[circle front]"* ]] || [[ $(cat build.txt) == "html_dev" ]] || [[ $(cat build.txt) == "html_stable" ]]; then
                make test-doc;
                mkdir -p doc/_build/test-results/test-doc;
                cp junit-results.xml doc/_build/test-results/test-doc/junit.xml;
              fi;
        # Build docs
        - run:
            name: make html
            command: |
              cd doc;
              PATTERN=$(cat ../pattern.txt) make $(cat ../build.txt);
        - run:
            name: Sanity check system state
            command: |
              python -c "import mne; level = mne.get_config('MNE_LOGGING_LEVEL'); assert level.lower() == 'info', repr(level)"

        # Save the JUnit file
        - store_test_results:
            path: doc/_build/test-results
        - store_artifacts:
            path: doc/_build/test-results
            destination: test-results
        # Save the outputs
        - store_artifacts:
            path: doc/_build/html/
            destination: dev
        - store_artifacts:
            path: doc/_build/html_stable/
            destination: stable
        - persist_to_workspace:
            root: doc/_build
            paths:
              - html
              - html_stable

        # Keep these separate, maybe better in terms of size limitations (?)
        - save_cache:
            key: data-cache-0
            paths:
              - ~/.mne
              - ~/mne_data/mTRF_1.5
        - save_cache:
            key: data-cache-1
            paths:
              - ~/mne_data/HF_SEF
              - ~/mne_data/MEGSIM
        - save_cache:
            key: data-cache-2
            paths:
              - ~/mne_data/MNE-brainstorm-data
              - ~/mne_data/MNE-eegbci-data
        - save_cache:
            key: data-cache-3
            paths:
              - ~/mne_data/MNE-fieldtrip_cmc-data
              - ~/mne_data/MNE-kiloword-data
        - save_cache:
            key: data-cache-4
            paths:
              - ~/mne_data/MNE-misc-data
              - ~/mne_data/MNE-multimodal-data
        - save_cache:
            key: data-cache-5
            paths:
              - ~/mne_data/MNE-OPM-data
              - ~/mne_data/MNE-phantom-4DBTi
        - save_cache:
            key: data-cache-6
            paths:
              - ~/mne_data/MNE-sample-data
              - ~/mne_data/MNE-somato-data
        - save_cache:
            key: data-cache-7
            paths:
              - ~/mne_data/MNE-spm-face
              - ~/mne_data/MNE-testing-ata
        - save_cache:
            key: data-cache-8
            paths:
              - ~/mne_data/MNE-visual_92_categories-data


    linkcheck:
      # there are a few files excluded from this for expediency, see Makefile
      docker:
        - image: circleci/python:3.6-jessie
      steps:
        - checkout
        - run:
            name: pip install dependencies
            command: |
               set -e;
               pip install --user --progress-bar off numpy scipy matplotlib pillow
               pip install --user --progress-bar off sphinx numpydoc sphinx_fontawesome sphinx_bootstrap_theme "https://api.github.com/repos/sphinx-gallery/sphinx-gallery/zipball/master" memory_profiler
               pip install --user -e .
        - run:
            name: make linkcheck
            command: |
              set -e
              cd doc
              PATH=~/.local/bin:$PATH make linkcheck
        - run:
            name: make linkcheck-grep
            when: always
            command: |
              cd doc
              make linkcheck-grep
        - store_artifacts:
            path: doc/_build/linkcheck
            destination: linkcheck


    deploy:
      docker:
        - image: circleci/python:3.6-jessie
      steps:
        - attach_workspace:
            at: /tmp/build
        - restore_cache:
            keys:
              - website-cache
        - run:
            name: Fetch docs
            command: |
              set -e
              mkdir -p ~/.ssh
              echo -e "Host *\nStrictHostKeyChecking no" > ~/.ssh/config
              chmod og= ~/.ssh/config
              if [ ! -d ~/mne-tools.github.io ]; then
                git clone git@github.com:/mne-tools/mne-tools.github.io.git ~/mne-tools.github.io --depth=1
              fi
        - run:
            name: Deploy docs
            command: |
              set -e;
              if [ "${CIRCLE_BRANCH}" == "master" ] || [ "${CIRCLE_BRANCH}" == "maint/0.17" ]; then
                git config --global user.email "circle@mne.com";
                git config --global user.name "Circle CI";
                cd ~/mne-tools.github.io;
                git checkout master
                git remote -v
                git fetch origin
                git reset --hard origin/master
                git clean -xdf
                if [ "${CIRCLE_BRANCH}" == "master" ]; then
                  echo "Deploying dev docs for ${CIRCLE_BRANCH}.";
                  rm -Rf dev;
                  cp -a /tmp/build/html dev;
                  git add -A;
                  git commit -m "CircleCI update of dev docs (${CIRCLE_BUILD_NUM}).";
                else
                  echo "Deploying stable docs for ${CIRCLE_BRANCH}.";
                  rm -Rf stable;
                  cp -a /tmp/build/html_stable stable;
                  git add -A;
                  git commit -m "CircleCI update of stable docs (${CIRCLE_BUILD_NUM}).";
                fi;
                git push origin master;
              else
                echo "No deployment (build: ${CIRCLE_BRANCH}).";
              fi
        - save_cache:
            key: website-cache
            paths:
              - ~/mne_data/MNE-visual_92_categories-data

workflows:
  version: 2

  default:
    jobs:
      - build_docs
      - deploy:
          requires:
            - build_docs
          filters:
            branches:
              only:
                - master
                - maint/0.17

  weekly:
    jobs:
      - linkcheck
    triggers:
      - schedule:
          # "At 00:00 on Sunday" should be often enough
          cron: "0 0 * * 0"
          filters:
            branches:
              only:
                - master<|MERGE_RESOLUTION|>--- conflicted
+++ resolved
@@ -57,11 +57,7 @@
             name: Get Python running
             # pip install --user --upgrade --progress-bar off https://api.github.com/repos/larsoner/numpydoc/zipball/xref-param-type
             command: |
-<<<<<<< HEAD
-              pip install --user -q --upgrade pip numpy cython
-=======
-              pip install --user -q --upgrade pip numpy vtk
->>>>>>> f384253d
+              pip install --user -q --upgrade pip numpy vtk cython
               pip install --user --progress-bar off -r requirements.txt
               pip install --user --progress-bar off ipython sphinx_fontawesome sphinx_bootstrap_theme "https://api.github.com/repos/sphinx-gallery/sphinx-gallery/zipball/master" memory_profiler "https://api.github.com/repos/nipy/PySurfer/zipball/master"
 
