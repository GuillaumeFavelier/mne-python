language: c
dist: xenial
sudo: false
cache:
  apt: true
  pip: true
env:
    # TRAVIS_PYTHON_VERSION is only needed for neo's setup.py
    # OPENBLAS_NUM_THREADS=1 avoid slowdowns:
    # https://github.com/xianyi/OpenBLAS/issues/731
    global: PYTHON_VERSION=3.6 DISPLAY=:99.0 MNE_LOGGING_LEVEL=warning TEST_LOCATION=src
            PIP_DEPENDENCIES="codecov nitime"
            TRAVIS_PYTHON_VERSION=3.6 CONDA_VERSION=">=4.3.27"
            OPENBLAS_NUM_THREADS=1

matrix:
    include:
        # No data + style testing
        - os: linux
          env: DEPS=nodata MNE_DONTWRITE_HOME=true MNE_FORCE_SERIAL=true MNE_SKIP_NETWORK_TEST=1
               CONDA_DEPENDENCIES="numpy scipy matplotlib sphinx pytest pytest-timeout pytest-cov pytest-mock"
               PIP_DEPENDENCIES="flake8 numpydoc codespell pydocstyle codecov check-manifest pytest-sugar pytest-faulthandler"

        # Linux
        - os: linux
          env: CONDA_ENVIRONMENT="environment.yml"

        # OSX conda
        - os: osx
          env: CONDA_ENVIRONMENT="environment.yml"

        # PIP + non-default stim channel
        - os: linux
          env: MNE_STIM_CHANNEL=STI101
               PYTHON_VERSION=3.7
          language: python
          python: "3.7"
          addons:
            apt:
              packages:
                - qt5-default  # Qt 5.12 release needs this to avoid a missing library bug
        # Old dependencies
        - os: linux
          env: PYTHON_VERSION=3.5
               CONDA_DEPENDENCIES="numpy=1.11 scipy=0.17 matplotlib=1.5 pandas=0.18 scikit-learn=0.18 pytest pytest-cov pytest-mock pytest-timeout"

        # Minimal
        - os: linux
          env: DEPS=minimial
               CONDA_DEPENDENCIES="numpy scipy matplotlib pytest pytest-cov pytest-mock pytest-timeout"
               PIP_DEPENDENCIES="pytest-faulthandler pytest-sugar"

# Setup anaconda
before_install:
    - if [ "${TRAVIS_OS_NAME}" == "linux" ]; then
        /sbin/start-stop-daemon --start --quiet --pidfile /tmp/custom_xvfb_99.pid --make-pidfile --background --exec /usr/bin/Xvfb -- :99 -screen 0 1400x900x24 -ac +extension GLX +render -noreset;
      fi;
    - if [ -z "$CONDA_ENVIRONMENT" ] && [ -z "$CONDA_DEPENDENCIES" ]; then
        pip uninstall -y numpy;
        pip install -f "https://7933911d6844c6c53a7d-47bd50c35cd79bd838daf386af554a83.ssl.cf2.rackcdn.com" --pre numpy scipy;
<<<<<<< HEAD
        pip install vtk cython;
=======
        pip install vtk;
        pip install $PIP_DEPENDENCIES;
>>>>>>> 58037385
        pip install --upgrade -r requirements.txt;
      else
        git clone https://github.com/astropy/ci-helpers.git;
        source ci-helpers/travis/setup_conda.sh;
        if [ ! -z "$CONDA_ENVIRONMENT" ]; then
          pip uninstall --yes mne;
        fi;
        if [ "${TRAVIS_OS_NAME}" == "osx" ]; then
          pip install --upgrade pyqt5>=5.10 pylsl;
        else
          conda install -c tstenner pylsl;
        fi;
      fi
    # Don't source mne_setup_sh here because changing PATH etc. can't be done in a script
    - if [ "${DEPS}" == "" ]; then
        export MNE_ROOT="${PWD}/minimal_cmds";
        export PATH=${MNE_ROOT}/bin:$PATH;
        if [ "${TRAVIS_OS_NAME}" == "linux" ]; then
          curl https://staff.washington.edu/larsoner/minimal_cmds.tar.gz | tar xz;
          export LD_LIBRARY_PATH=${MNE_ROOT}/lib:$LD_LIBRARY_PATH;
          export NEUROMAG2FT_ROOT="${PWD}/minimal_cmds/bin";
        else
          curl https://staff.washington.edu/larsoner/minimal_cmds_osx.tar.gz | tar xz;
          export DYLD_LIBRARY_PATH=${MNE_ROOT}/lib:$DYLD_LIBRARY_PATH;
        fi;
        mne_surf2bem --version;
      fi;

install:
    # Rvm overrides cd with a function so that it can hook into it to run
    # some scripts, see https://github.com/travis-ci/travis-ci/issues/8703
    - if [ "${TRAVIS_OS_NAME}" == "osx" ]; then
        unset -f cd;
      fi;
    # Suppress the parallel outputs for logging cleanliness
    - python setup.py build
    - python setup.py install
    - python -c "import mne; mne.sys_info()"
    - SRC_DIR=$(pwd)
    - cd ~
    # Trigger download of testing data. Note that
    # the testing dataset has been constructed to contain the necessary
    # files to act as a FREESURFER_HOME for the coreg tests
    - if [ "${DEPS}" != "nodata" ]; then
        python -c 'import mne; mne.datasets.testing.data_path(verbose=True)';
        ls -al $HOME/mne_data/;
        ls -al $HOME/mne_data/MNE-testing-data/;
        ls -al $HOME/mne_data/MNE-testing-data/MEG/;
        ls -al $HOME/mne_data/MNE-testing-data/MEG/sample/;
        if [ "${DEPS}" == "" ] && [ "${TRAVIS_OS_NAME}" == "linux" ]; then
          export FREESURFER_HOME=$(python -c 'import mne; print(mne.datasets.testing.data_path())');
          export MNE_SKIP_FS_FLASH_CALL=1;
        fi;
      else
        export MNE_SKIP_TESTING_DATASET_TESTS=true;
      fi;
    - MNE_DIR=$(python -c 'import mne;print(mne.__path__[0])')
    # We run two versions: one out of the source directory (that makes
    # coveralls coverage work), and one out of the install directory (that
    # ensures we have included all necessary files).
    - if [ "${TEST_LOCATION}" == "install" ]; then
        ln -s ${SRC_DIR}/mne/io/tests/data ${MNE_DIR}/io/tests/data;
        ln -s ${SRC_DIR}/mne/io/bti/tests/data ${MNE_DIR}/io/bti/tests/data;
        ln -s ${SRC_DIR}/mne/io/edf/tests/data ${MNE_DIR}/io/edf/tests/data;
        ln -s ${SRC_DIR}/mne/io/kit/tests/data ${MNE_DIR}/io/kit/tests/data;
        ln -s ${SRC_DIR}/mne/io/brainvision/tests/data ${MNE_DIR}/io/brainvision/tests/data;
        ln -s ${SRC_DIR}/mne/io/egi/tests/data ${MNE_DIR}/io/egi/tests/data;
        ln -s ${SRC_DIR}/mne/io/nicolet/tests/data ${MNE_DIR}/io/nicolet/tests/data;
        ln -s ${SRC_DIR}/mne/preprocessing/tests/data ${MNE_DIR}/preprocessing/tests/data;
        ln -s ${SRC_DIR}/setup.cfg ${MNE_DIR}/../setup.cfg;
        ln -s ${SRC_DIR}/.coveragerc ${MNE_DIR}/../.coveragerc;
        cd ${MNE_DIR}/../;
      else
        cd ${SRC_DIR};
      fi;


script:
    - echo "Print locale "
    - locale
    - echo "Other stuff"
    # OSX runs ~2x slower than Linux on Travis, so skip any slow ones there
    - if [ "${TRAVIS_OS_NAME}" == "osx" ]; then
        CONDITION='not slowtest';
      else
        CONDITION='not ultraslowtest';
      fi;
    - python -c "import mne; print(mne.sys_info())"
    # Determine directories to test (could use SPLIT=0 SPLIT=1 but currently
    # we are fast enough, so disable it)
    - if [ -z ${SPLIT} ]; then
        USE_DIRS="mne/";
      else
        if [ "${SPLIT}" == "0" ]; then
          MNE_DIRS=". beamformer channels commands connectivity datasets decoding forward gui inverse_sparse io";
        elif [ "${SPLIT}" == "1" ]; then
          MNE_DIRS="minimum_norm preprocessing realtime simulation stats time_frequency viz";
        elif [ "${SPLIT}" == "2" ]; then
          MNE_DIRS=".";
        else
          MNE_DIRS="beamformer channels commands connectivity datasets decoding forward gui inverse_sparse io";
        fi;
        USE_DIRS="";
        for DIR in ${MNE_DIRS}; do
          if [ "${DIR}" == "." ]; then
            USE_DIRS="mne/tests mne/*.py ${USE_DIRS}";
          else
            USE_DIRS="mne/${DIR}/ ${USE_DIRS}";
          fi;
        done;
      fi;
    # Test run_tests_if_main
    - if [ "${DEPS}" == "nodata" ]; then
        pip uninstall -yq mne;
        pip install -e .;
        python mne/tests/test_evoked.py;
      fi;
    - echo pytest -m "${CONDITION}" ${USE_DIRS}
    - pytest -m "${CONDITION}" ${USE_DIRS}
    - if [ "${DEPS}" == "nodata" ]; then
        make pep;
      fi;

after_script:
    # Need to run from source dir to exectue "git" commands
    - cd ${SRC_DIR};
    - codecov;<|MERGE_RESOLUTION|>--- conflicted
+++ resolved
@@ -58,12 +58,8 @@
     - if [ -z "$CONDA_ENVIRONMENT" ] && [ -z "$CONDA_DEPENDENCIES" ]; then
         pip uninstall -y numpy;
         pip install -f "https://7933911d6844c6c53a7d-47bd50c35cd79bd838daf386af554a83.ssl.cf2.rackcdn.com" --pre numpy scipy;
-<<<<<<< HEAD
         pip install vtk cython;
-=======
-        pip install vtk;
         pip install $PIP_DEPENDENCIES;
->>>>>>> 58037385
         pip install --upgrade -r requirements.txt;
       else
         git clone https://github.com/astropy/ci-helpers.git;
